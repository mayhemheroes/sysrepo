--- conflicted
+++ resolved
@@ -2337,7 +2337,6 @@
 }
 
 int
-<<<<<<< HEAD
 sr_event_notif_send_tree(sr_session_ctx_t *session, const char *xpath,
         const sr_node_t *trees,  const size_t tree_cnt)
 {
@@ -2378,7 +2377,9 @@
         sr__msg__free_unpacked(msg_resp, NULL);
     }
     return cl_session_return(session, rc);
-=======
+}
+
+int
 sr_fd_watcher_init(int *fd_p)
 {
     int pipefd[2] = { 0, };
@@ -2444,5 +2445,4 @@
     pthread_mutex_unlock(&global_lock);
 
     return rc;
->>>>>>> d605a68f
 }