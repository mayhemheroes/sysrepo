/**
 * @file common.c
 * @author Michal Vasko <mvasko@cesnet.cz>
 * @brief common routines
 *
 * @copyright
 * Copyright 2018 Deutsche Telekom AG.
 * Copyright 2018 - 2019 CESNET, z.s.p.o.
 *
 * Licensed under the Apache License, Version 2.0 (the "License");
 * you may not use this file except in compliance with the License.
 * You may obtain a copy of the License at
 *
 *    http://www.apache.org/licenses/LICENSE-2.0
 *
 * Unless required by applicable law or agreed to in writing, software
 * distributed under the License is distributed on an "AS IS" BASIS,
 * WITHOUT WARRANTIES OR CONDITIONS OF ANY KIND, either express or implied.
 * See the License for the specific language governing permissions and
 * limitations under the License.
 */
#include "common.h"

#include <assert.h>
#include <ctype.h>
#include <dirent.h>
#include <errno.h>
#include <fcntl.h>
#include <grp.h>
#include <inttypes.h>
#include <pthread.h>
#include <pwd.h>
#include <signal.h>
#include <stdarg.h>
#include <stdio.h>
#include <stdlib.h>
#include <string.h>
#include <sys/mman.h>
#include <sys/stat.h>
#include <sys/types.h>
#include <time.h>
#include <unistd.h>

#ifndef SR_HAVE_PTHREAD_MUTEX_TIMEDLOCK

int
pthread_mutex_timedlock(pthread_mutex_t *mutex, const struct timespec *abstime)
{
    int64_t nsec_diff;
    int32_t diff;
    struct timespec cur, dur;
    int rc;

    /* try to acquire the lock and, if we fail, sleep for 5ms. */
    while ((rc = pthread_mutex_trylock(mutex)) == EBUSY) {
        /* get real time */
#ifdef CLOCK_REALTIME
        clock_gettime(CLOCK_REALTIME, &cur);
#else
        struct timeval tv;

        gettimeofday(&tv, NULL);
        cur.tv_sec = (time_t)tv.tv_sec;
        cur.tv_nsec = 1000L * (long)tv.tv_usec;
#endif

        /* get time diff */
        nsec_diff = 0;
        nsec_diff += (((int64_t)abstime->tv_sec) - ((int64_t)cur.tv_sec)) * 1000000000L;
        nsec_diff += ((int64_t)abstime->tv_nsec) - ((int64_t)cur.tv_nsec);
        diff = (nsec_diff ? nsec_diff / 1000000L : 0);

        if (diff < 1) {
            /* timeout */
            break;
        } else if (diff < 5) {
            /* sleep until timeout */
            dur.tv_sec = 0;
            dur.tv_nsec = (long)diff * 1000000;
        } else {
            /* sleep 5 ms */
            dur.tv_sec = 0;
            dur.tv_nsec = 5000000;
        }

        nanosleep(&dur, NULL);
    }

    return rc;
}

#endif

sr_error_info_t *
sr_sub_change_add(sr_session_ctx_t *sess, const char *mod_name, const char *xpath, sr_module_change_cb change_cb,
        void *private_data, uint32_t priority, sr_subscr_options_t sub_opts, sr_lock_mode_t has_subs_lock,
        sr_subscription_ctx_t *subs)
{
    sr_error_info_t *err_info = NULL;
    struct modsub_change_s *change_sub = NULL;
    uint32_t i;
    void *mem[4] = {NULL};
    int new_sub = 0;

    /* just to prevent problems in future changes */
    assert(has_subs_lock == SR_LOCK_NONE);
    (void)has_subs_lock;

    /* SUBS WRITE LOCK */
    if ((err_info = sr_rwlock(&subs->subs_lock, SR_SUBSCR_LOCK_TIMEOUT, SR_LOCK_WRITE, sess->conn->cid,
            __func__, NULL, NULL))) {
        return err_info;
    }

    /* try to find this module subscription SHM mapping, it may already exist */
    for (i = 0; i < subs->change_sub_count; ++i) {
        if (!strcmp(mod_name, subs->change_subs[i].module_name) && (subs->change_subs[i].ds == sess->ds)) {
            break;
        }
    }

    if (i == subs->change_sub_count) {
        mem[0] = realloc(subs->change_subs, (subs->change_sub_count + 1) * sizeof *subs->change_subs);
        SR_CHECK_MEM_GOTO(!mem[0], err_info, error_unlock);
        subs->change_subs = mem[0];

        change_sub = &subs->change_subs[i];
        memset(change_sub, 0, sizeof *change_sub);
        change_sub->sub_shm.fd = -1;

        /* set attributes */
        mem[1] = strdup(mod_name);
        SR_CHECK_MEM_GOTO(!mem[1], err_info, error_unlock);
        change_sub->module_name = mem[1];
        change_sub->ds = sess->ds;

        /* open shared memory and map it */
        if ((err_info = sr_shmsub_open_map(mod_name, sr_ds2str(sess->ds), -1, &change_sub->sub_shm))) {
            goto error_unlock;
        }

        /* make the subscription visible only after everything succeeds */
        ++subs->change_sub_count;

        /* for cleanup */
        new_sub = 1;
    } else {
        change_sub = &subs->change_subs[i];
    }

    /* add another XPath into module-specific subscriptions */
    mem[2] = realloc(change_sub->subs, (change_sub->sub_count + 1) * sizeof *change_sub->subs);
    SR_CHECK_MEM_GOTO(!mem[2], err_info, error_unlock);
    change_sub->subs = mem[2];
    memset(change_sub->subs + change_sub->sub_count, 0, sizeof *change_sub->subs);

    if (xpath) {
        mem[3] = strdup(xpath);
        SR_CHECK_MEM_RET(!mem[3], err_info);
        change_sub->subs[change_sub->sub_count].xpath = mem[3];
    }
    change_sub->subs[change_sub->sub_count].priority = priority;
    change_sub->subs[change_sub->sub_count].opts = sub_opts;
    change_sub->subs[change_sub->sub_count].cb = change_cb;
    change_sub->subs[change_sub->sub_count].private_data = private_data;
    change_sub->subs[change_sub->sub_count].sess = sess;

    ++change_sub->sub_count;

    /* SUBS WRITE UNLOCK */
    sr_rwunlock(&subs->subs_lock, 0, SR_LOCK_WRITE, sess->conn->cid, __func__);

    return NULL;

error_unlock:
    /* SUBS WRITE UNLOCK */
    sr_rwunlock(&subs->subs_lock, 0, SR_LOCK_WRITE, sess->conn->cid, __func__);

    for (i = 0; i < 4; ++i) {
        free(mem[i]);
    }
    if (change_sub) {
        sr_shm_clear(&change_sub->sub_shm);
    }
    if (new_sub) {
        --subs->change_sub_count;
    }
    return err_info;
}

void
sr_sub_change_del(const char *mod_name, const char *xpath, sr_datastore_t ds, sr_module_change_cb change_cb,
        void *private_data, uint32_t priority, sr_subscr_options_t sub_opts, sr_lock_mode_t has_subs_lock,
        sr_subscription_ctx_t *subs)
{
    sr_error_info_t *err_info = NULL;
    uint32_t i, j;
    struct modsub_change_s *change_sub;

    assert((has_subs_lock == SR_LOCK_READ_UPGR) || (has_subs_lock == SR_LOCK_NONE));

    if (has_subs_lock == SR_LOCK_READ_UPGR) {
        /* SUBS WRITE LOCK UPGRADE */
        if ((err_info = sr_rwrelock(&subs->subs_lock, SR_SUBSCR_LOCK_TIMEOUT, SR_LOCK_WRITE, subs->conn->cid, __func__,
                NULL, NULL))) {
            sr_errinfo_free(&err_info);
            has_subs_lock = SR_LOCK_WRITE;
        }
    } else {
        /* SUBS WRITE LOCK */
        if ((err_info = sr_rwlock(&subs->subs_lock, SR_SUBSCR_LOCK_TIMEOUT, SR_LOCK_WRITE, subs->conn->cid, __func__,
                NULL, NULL))) {
            sr_errinfo_free(&err_info);
            has_subs_lock = SR_LOCK_WRITE;
        }
    }

    for (i = 0; i < subs->change_sub_count; ++i) {
        change_sub = &subs->change_subs[i];

        if ((change_sub->ds != ds) || strcmp(mod_name, change_sub->module_name)) {
            continue;
        }

        for (j = 0; j < change_sub->sub_count; ++j) {
            if ((!xpath && change_sub->subs[j].xpath) || (xpath && !change_sub->subs[j].xpath) ||
                    (xpath && change_sub->subs[j].xpath && strcmp(change_sub->subs[j].xpath, xpath))) {
                continue;
            }
            if ((change_sub->subs[j].priority != priority) || (change_sub->subs[j].opts != sub_opts) ||
                    (change_sub->subs[j].cb != change_cb) || (change_sub->subs[j].private_data != private_data)) {
                continue;
            }

            /* found our subscription, replace it with the last */
            free(change_sub->subs[j].xpath);
            if (j < change_sub->sub_count - 1) {
                memcpy(&change_sub->subs[j], &change_sub->subs[change_sub->sub_count - 1], sizeof *change_sub->subs);
            }
            --change_sub->sub_count;

            if (!change_sub->sub_count) {
                /* no other subscriptions for this module, replace it with the last */
                free(change_sub->module_name);
                free(change_sub->subs);
                sr_shm_clear(&change_sub->sub_shm);
                if (i < subs->change_sub_count - 1) {
                    memcpy(change_sub, &subs->change_subs[subs->change_sub_count - 1], sizeof *change_sub);
                }
                --subs->change_sub_count;

                if (!subs->change_sub_count) {
                    /* no other change subscriptions */
                    free(subs->change_subs);
                    subs->change_subs = NULL;
                }
            }

            /* success */
            goto cleanup;
        }
    }

    /* unreachable */
    assert(0);

cleanup:
    if (has_subs_lock == SR_LOCK_READ_UPGR) {
        /* SUBS READ UPGR LOCK DOWNGRADE */
        if ((err_info = sr_rwrelock(&subs->subs_lock, SR_SUBSCR_LOCK_TIMEOUT, SR_LOCK_READ_UPGR, subs->conn->cid,
                __func__, NULL, NULL))) {
            sr_errinfo_free(&err_info);
        }
    } else if (has_subs_lock == SR_LOCK_NONE) {
        /* SUBS WRITE UNLOCK */
        sr_rwunlock(&subs->subs_lock, 0, SR_LOCK_WRITE, subs->conn->cid, __func__);
    }
}

sr_error_info_t *
sr_sub_oper_add(sr_session_ctx_t *sess, const char *mod_name, const char *xpath, sr_oper_get_items_cb oper_cb,
        void *private_data, sr_lock_mode_t has_subs_lock, sr_subscription_ctx_t *subs)
{
    sr_error_info_t *err_info = NULL;
    struct modsub_oper_s *oper_sub = NULL;
    uint32_t i;
    void *mem[4] = {NULL};
    int new_sub = 0;

    assert(mod_name && xpath);

    /* just to prevent problems in future changes */
    assert(has_subs_lock == SR_LOCK_NONE);
    (void)has_subs_lock;

    /* SUBS WRITE LOCK */
    if ((err_info = sr_rwlock(&subs->subs_lock, SR_SUBSCR_LOCK_TIMEOUT, SR_LOCK_WRITE, sess->conn->cid,
            __func__, NULL, NULL))) {
        return err_info;
    }

    /* try to find this module subscription SHM mapping, it may already exist */
    for (i = 0; i < subs->oper_sub_count; ++i) {
        if (!strcmp(mod_name, subs->oper_subs[i].module_name)) {
            break;
        }
    }

    if (i == subs->oper_sub_count) {
        mem[0] = realloc(subs->oper_subs, (subs->oper_sub_count + 1) * sizeof *subs->oper_subs);
        SR_CHECK_MEM_GOTO(!mem[0], err_info, error_unlock);
        subs->oper_subs = mem[0];

        oper_sub = &subs->oper_subs[i];
        memset(oper_sub, 0, sizeof *oper_sub);

        /* set attributes */
        mem[1] = strdup(mod_name);
        SR_CHECK_MEM_GOTO(!mem[1], err_info, error_unlock);
        oper_sub->module_name = mem[1];

        /* make the subscription visible only after everything succeeds */
        ++subs->oper_sub_count;

        /* for cleanup */
        new_sub = 1;
    } else {
        oper_sub = &subs->oper_subs[i];
    }

    /* add another XPath and create SHM into module-specific subscriptions */
    mem[2] = realloc(oper_sub->subs, (oper_sub->sub_count + 1) * sizeof *oper_sub->subs);
    SR_CHECK_MEM_GOTO(!mem[2], err_info, error_unlock);
    oper_sub->subs = mem[2];
    memset(oper_sub->subs + oper_sub->sub_count, 0, sizeof *oper_sub->subs);
    oper_sub->subs[oper_sub->sub_count].sub_shm.fd = -1;

    /* set attributes */
    mem[3] = strdup(xpath);
    SR_CHECK_MEM_GOTO(!mem[3], err_info, error_unlock);
    oper_sub->subs[oper_sub->sub_count].xpath = mem[3];
    oper_sub->subs[oper_sub->sub_count].cb = oper_cb;
    oper_sub->subs[oper_sub->sub_count].private_data = private_data;
    oper_sub->subs[oper_sub->sub_count].sess = sess;

    /* open sub SHM and map it */
    if ((err_info = sr_shmsub_open_map(mod_name, "oper", sr_str_hash(xpath), &oper_sub->subs[oper_sub->sub_count].sub_shm))) {
        goto error_unlock;
    }

    ++oper_sub->sub_count;

    /* SUBS WRITE UNLOCK */
    sr_rwunlock(&subs->subs_lock, 0, SR_LOCK_WRITE, sess->conn->cid, __func__);

    return NULL;

error_unlock:
    /* SUBS WRITE UNLOCK */
    sr_rwunlock(&subs->subs_lock, 0, SR_LOCK_WRITE, sess->conn->cid, __func__);

    for (i = 0; i < 4; ++i) {
        free(mem[i]);
    }
    if (new_sub) {
        --subs->oper_sub_count;
    }
    return err_info;
}

void
sr_sub_oper_del(const char *mod_name, const char *xpath, sr_lock_mode_t has_subs_lock, sr_subscription_ctx_t *subs)
{
    sr_error_info_t *err_info = NULL;
    uint32_t i, j;
    struct modsub_oper_s *oper_sub;

    assert((has_subs_lock == SR_LOCK_READ_UPGR) || (has_subs_lock == SR_LOCK_NONE));

    if (has_subs_lock == SR_LOCK_READ_UPGR) {
        /* SUBS WRITE LOCK UPGRADE */
        if ((err_info = sr_rwrelock(&subs->subs_lock, SR_SUBSCR_LOCK_TIMEOUT, SR_LOCK_WRITE, subs->conn->cid, __func__,
                NULL, NULL))) {
            sr_errinfo_free(&err_info);
            has_subs_lock = SR_LOCK_WRITE;
        }
    } else {
        /* SUBS WRITE LOCK */
        if ((err_info = sr_rwlock(&subs->subs_lock, SR_SUBSCR_LOCK_TIMEOUT, SR_LOCK_WRITE, subs->conn->cid, __func__,
                NULL, NULL))) {
            sr_errinfo_free(&err_info);
            has_subs_lock = SR_LOCK_WRITE;
        }
    }

    for (i = 0; i < subs->oper_sub_count; ++i) {
        oper_sub = &subs->oper_subs[i];

        if (strcmp(mod_name, oper_sub->module_name)) {
            continue;
        }

        for (j = 0; j < oper_sub->sub_count; ++j) {
            if (strcmp(oper_sub->subs[j].xpath, xpath)) {
                continue;
            }

            /* found our subscription, replace it with the last */
            free(oper_sub->subs[j].xpath);
            sr_shm_clear(&oper_sub->subs[j].sub_shm);
            if (j < oper_sub->sub_count - 1) {
                memcpy(&oper_sub->subs[j], &oper_sub->subs[oper_sub->sub_count - 1], sizeof *oper_sub->subs);
            }
            --oper_sub->sub_count;

            if (!oper_sub->sub_count) {
                /* no other subscriptions for this module, replace it with the last */
                free(oper_sub->module_name);
                free(oper_sub->subs);
                if (i < subs->oper_sub_count - 1) {
                    memcpy(oper_sub, &subs->oper_subs[subs->oper_sub_count - 1], sizeof *oper_sub);
                }
                --subs->oper_sub_count;

                if (!subs->oper_sub_count) {
                    /* no other operational subscriptions */
                    free(subs->oper_subs);
                    subs->oper_subs = NULL;
                }
            }

            /* success */
            goto cleanup;
        }
    }

    /* unreachable */
    assert(0);

cleanup:
    if (has_subs_lock == SR_LOCK_READ_UPGR) {
        /* SUBS READ UPGR LOCK DOWNGRADE */
        if ((err_info = sr_rwrelock(&subs->subs_lock, SR_SUBSCR_LOCK_TIMEOUT, SR_LOCK_READ_UPGR, subs->conn->cid,
                __func__, NULL, NULL))) {
            sr_errinfo_free(&err_info);
        }
    } else if (has_subs_lock == SR_LOCK_NONE) {
        /* SUBS WRITE UNLOCK */
        sr_rwunlock(&subs->subs_lock, 0, SR_LOCK_WRITE, subs->conn->cid, __func__);
    }
}

sr_error_info_t *
sr_sub_notif_add(sr_session_ctx_t *sess, const char *mod_name, uint32_t sub_id, const char *xpath, time_t start_time,
        time_t stop_time, sr_event_notif_cb notif_cb, sr_event_notif_tree_cb notif_tree_cb, void *private_data,
        sr_lock_mode_t has_subs_lock, sr_subscription_ctx_t *subs)
{
    sr_error_info_t *err_info = NULL;
    struct modsub_notif_s *notif_sub = NULL;
    uint32_t i;
    void *mem[4] = {NULL};
    int new_sub = 0;

    assert(mod_name);

    /* just to prevent problems in future changes */
    assert(has_subs_lock == SR_LOCK_NONE);
    (void)has_subs_lock;

    /* SUBS WRITE LOCK */
    if ((err_info = sr_rwlock(&subs->subs_lock, SR_SUBSCR_LOCK_TIMEOUT, SR_LOCK_WRITE, sess->conn->cid,
            __func__, NULL, NULL))) {
        return err_info;
    }

    /* try to find this module subscriptions, they may already exist */
    for (i = 0; i < subs->notif_sub_count; ++i) {
        if (!strcmp(mod_name, subs->notif_subs[i].module_name)) {
            break;
        }
    }

    if (i == subs->notif_sub_count) {
        mem[0] = realloc(subs->notif_subs, (subs->notif_sub_count + 1) * sizeof *subs->notif_subs);
        SR_CHECK_MEM_GOTO(!mem[0], err_info, error_unlock);
        subs->notif_subs = mem[0];

        notif_sub = &subs->notif_subs[i];
        memset(notif_sub, 0, sizeof *notif_sub);
        notif_sub->sub_shm.fd = -1;

        /* set attributes */
        mem[1] = strdup(mod_name);
        SR_CHECK_MEM_GOTO(!mem[1], err_info, error_unlock);
        notif_sub->module_name = mem[1];

        /* open specific SHM and map it */
        if ((err_info = sr_shmsub_open_map(mod_name, "notif", -1, &notif_sub->sub_shm))) {
            goto error_unlock;
        }

        /* make the subscription visible only after everything succeeds */
        ++subs->notif_sub_count;

        /* for cleanup */
        new_sub = 1;
    } else {
        notif_sub = &subs->notif_subs[i];
    }

    /* add another subscription */
    mem[2] = realloc(notif_sub->subs, (notif_sub->sub_count + 1) * sizeof *notif_sub->subs);
    SR_CHECK_MEM_GOTO(!mem[2], err_info, error_unlock);
    notif_sub->subs = mem[2];
    memset(notif_sub->subs + notif_sub->sub_count, 0, sizeof *notif_sub->subs);

    /* set attributes */
    notif_sub->subs[notif_sub->sub_count].sub_id = sub_id;
    if (xpath) {
        mem[3] = strdup(xpath);
        SR_CHECK_MEM_GOTO(!mem[3], err_info, error_unlock);
        notif_sub->subs[notif_sub->sub_count].xpath = mem[3];
    }
    notif_sub->subs[notif_sub->sub_count].start_time = start_time;
    notif_sub->subs[notif_sub->sub_count].stop_time = stop_time;
    notif_sub->subs[notif_sub->sub_count].cb = notif_cb;
    notif_sub->subs[notif_sub->sub_count].tree_cb = notif_tree_cb;
    notif_sub->subs[notif_sub->sub_count].private_data = private_data;
    notif_sub->subs[notif_sub->sub_count].sess = sess;

    ++notif_sub->sub_count;

    /* SUBS WRITE UNLOCK */
    sr_rwunlock(&subs->subs_lock, 0, SR_LOCK_WRITE, sess->conn->cid, __func__);

    return NULL;

error_unlock:
    /* SUBS WRITE UNLOCK */
    sr_rwunlock(&subs->subs_lock, 0, SR_LOCK_WRITE, sess->conn->cid, __func__);

    for (i = 0; i < 4; ++i) {
        free(mem[i]);
    }
    if (new_sub) {
        --subs->notif_sub_count;
        sr_shm_clear(&notif_sub->sub_shm);
    }
    return err_info;
}

void
sr_sub_notif_del(const char *mod_name, uint32_t sub_id, sr_lock_mode_t has_subs_lock, sr_subscription_ctx_t *subs)
{
    sr_error_info_t *err_info = NULL;
    uint32_t i, j;
    struct modsub_notif_s *notif_sub;

    assert((has_subs_lock == SR_LOCK_WRITE) || (has_subs_lock == SR_LOCK_READ_UPGR) || (has_subs_lock == SR_LOCK_NONE));

    if (has_subs_lock == SR_LOCK_READ_UPGR) {
        /* SUBS WRITE LOCK UPGRADE */
        if ((err_info = sr_rwrelock(&subs->subs_lock, SR_SUBSCR_LOCK_TIMEOUT, SR_LOCK_WRITE, subs->conn->cid, __func__,
                NULL, NULL))) {
            sr_errinfo_free(&err_info);
            has_subs_lock = SR_LOCK_WRITE;
        }
    } else if (has_subs_lock == SR_LOCK_NONE) {
        /* SUBS WRITE LOCK */
        if ((err_info = sr_rwlock(&subs->subs_lock, SR_SUBSCR_LOCK_TIMEOUT, SR_LOCK_WRITE, subs->conn->cid, __func__,
                NULL, NULL))) {
            sr_errinfo_free(&err_info);
            has_subs_lock = SR_LOCK_WRITE;
        }
    }

    for (i = 0; i < subs->notif_sub_count; ++i) {
        notif_sub = &subs->notif_subs[i];

        if (strcmp(mod_name, notif_sub->module_name)) {
            continue;
        }

        for (j = 0; j < notif_sub->sub_count; ++j) {
            if (sub_id != notif_sub->subs[j].sub_id) {
                continue;
            }

            /* found our subscription, replace it with the last */
            free(notif_sub->subs[j].xpath);
            if (j < notif_sub->sub_count - 1) {
                memcpy(&notif_sub->subs[j], &notif_sub->subs[notif_sub->sub_count - 1], sizeof *notif_sub->subs);
            }
            --notif_sub->sub_count;

            if (!notif_sub->sub_count) {
                /* no other subscriptions for this module, replace it with the last */
                free(notif_sub->module_name);
                sr_shm_clear(&notif_sub->sub_shm);
                free(notif_sub->subs);
                if (i < subs->notif_sub_count - 1) {
                    memcpy(notif_sub, &subs->notif_subs[subs->notif_sub_count - 1], sizeof *notif_sub);
                }
                --subs->notif_sub_count;

                if (!subs->notif_sub_count) {
                    /* no other notification subscriptions */
                    free(subs->notif_subs);
                    subs->notif_subs = NULL;
                }
            }

            /* success */
            goto cleanup;
        }
    }

    /* unreachable */
    assert(0);

cleanup:
    if (has_subs_lock == SR_LOCK_READ_UPGR) {
        /* SUBS READ UPGR LOCK DOWNGRADE */
        if ((err_info = sr_rwrelock(&subs->subs_lock, SR_SUBSCR_LOCK_TIMEOUT, SR_LOCK_READ_UPGR, subs->conn->cid,
                __func__, NULL, NULL))) {
            sr_errinfo_free(&err_info);
        }
    } else if (has_subs_lock == SR_LOCK_NONE) {
        /* SUBS WRITE UNLOCK */
        sr_rwunlock(&subs->subs_lock, 0, SR_LOCK_WRITE, subs->conn->cid, __func__);
    }
}

sr_error_info_t *
sr_sub_rpc_add(sr_session_ctx_t *sess, const char *path, const char *xpath, sr_rpc_cb rpc_cb, sr_rpc_tree_cb rpc_tree_cb,
        void *private_data, uint32_t priority, sr_lock_mode_t has_subs_lock, sr_subscription_ctx_t *subs)
{
    sr_error_info_t *err_info = NULL;
    struct opsub_rpc_s *rpc_sub = NULL;
    uint32_t i;
    char *mod_name;
    void *mem[4] = {NULL};
    int new_sub = 0;

    assert(path && xpath && (rpc_cb || rpc_tree_cb) && (!rpc_cb || !rpc_tree_cb));

    /* just to prevent problems in future changes */
    assert(has_subs_lock == SR_LOCK_NONE);
    (void)has_subs_lock;

    /* SUBS WRITE LOCK */
    if ((err_info = sr_rwlock(&subs->subs_lock, SR_SUBSCR_LOCK_TIMEOUT, SR_LOCK_WRITE, sess->conn->cid,
            __func__, NULL, NULL))) {
        return err_info;
    }

    /* try to find this RPC/action subscriptions, they may already exist */
    for (i = 0; i < subs->rpc_sub_count; ++i) {
        if (!strcmp(path, subs->rpc_subs[i].path)) {
            break;
        }
    }

    if (i == subs->rpc_sub_count) {
        mem[0] = realloc(subs->rpc_subs, (subs->rpc_sub_count + 1) * sizeof *subs->rpc_subs);
        SR_CHECK_MEM_GOTO(!mem[0], err_info, error_unlock);
        subs->rpc_subs = mem[0];

        rpc_sub = &subs->rpc_subs[i];
        memset(rpc_sub, 0, sizeof *rpc_sub);
        rpc_sub->sub_shm.fd = -1;

        /* set attributes */
        mem[1] = strdup(path);
        SR_CHECK_MEM_GOTO(!mem[1], err_info, error_unlock);
        rpc_sub->path = mem[1];

        /* get module name */
        mod_name = sr_get_first_ns(xpath);

        /* open specific SHM and map it */
        err_info = sr_shmsub_open_map(mod_name, "rpc", sr_str_hash(path), &rpc_sub->sub_shm);
        free(mod_name);
        if (err_info) {
            goto error_unlock;
        }

        /* make the subscription visible only after everything succeeds */
        ++subs->rpc_sub_count;

        /* for cleanup */
        new_sub = 1;
    } else {
        rpc_sub = &subs->rpc_subs[i];
    }

    /* add another subscription */
    mem[2] = realloc(rpc_sub->subs, (rpc_sub->sub_count + 1) * sizeof *rpc_sub->subs);
    SR_CHECK_MEM_GOTO(!mem[2], err_info, error_unlock);
    rpc_sub->subs = mem[2];
    memset(rpc_sub->subs + rpc_sub->sub_count, 0, sizeof *rpc_sub->subs);

    /* set attributes */
    mem[3] = strdup(xpath);
    SR_CHECK_MEM_GOTO(!mem[3], err_info, error_unlock);
    rpc_sub->subs[rpc_sub->sub_count].xpath = mem[3];
    rpc_sub->subs[rpc_sub->sub_count].priority = priority;
    rpc_sub->subs[rpc_sub->sub_count].cb = rpc_cb;
    rpc_sub->subs[rpc_sub->sub_count].tree_cb = rpc_tree_cb;
    rpc_sub->subs[rpc_sub->sub_count].private_data = private_data;
    rpc_sub->subs[rpc_sub->sub_count].sess = sess;

    ++rpc_sub->sub_count;

    /* SUBS WRITE UNLOCK */
    sr_rwunlock(&subs->subs_lock, 0, SR_LOCK_WRITE, sess->conn->cid, __func__);

    return NULL;

error_unlock:
    /* SUBS WRITE UNLOCK */
    sr_rwunlock(&subs->subs_lock, 0, SR_LOCK_WRITE, sess->conn->cid, __func__);

    for (i = 0; i < 4; ++i) {
        free(mem[i]);
    }
    if (new_sub) {
        --subs->rpc_sub_count;
        sr_shm_clear(&rpc_sub->sub_shm);
    }
    return err_info;
}

void
sr_sub_rpc_del(const char *path, const char *xpath, sr_rpc_cb rpc_cb, sr_rpc_tree_cb rpc_tree_cb, void *private_data,
        uint32_t priority, sr_lock_mode_t has_subs_lock, sr_subscription_ctx_t *subs)
{
    sr_error_info_t *err_info = NULL;
    uint32_t i, j;
    struct opsub_rpc_s *rpc_sub;

    assert((has_subs_lock == SR_LOCK_READ_UPGR) || (has_subs_lock == SR_LOCK_WRITE));

    if (has_subs_lock == SR_LOCK_READ_UPGR) {
        /* SUBS WRITE LOCK UPGRADE */
        if ((err_info = sr_rwrelock(&subs->subs_lock, SR_SUBSCR_LOCK_TIMEOUT, SR_LOCK_WRITE, subs->conn->cid,
                __func__, NULL, NULL))) {
            sr_errinfo_free(&err_info);
            has_subs_lock = SR_LOCK_WRITE;
        }
    } else {
        /* SUBS WRITE LOCK */
        if ((err_info = sr_rwlock(&subs->subs_lock, SR_SUBSCR_LOCK_TIMEOUT, SR_LOCK_WRITE, subs->conn->cid, __func__,
                NULL, NULL))) {
            sr_errinfo_free(&err_info);
            has_subs_lock = SR_LOCK_WRITE;
        }
    }

    for (i = 0; i < subs->rpc_sub_count; ++i) {
        rpc_sub = &subs->rpc_subs[i];

        if (strcmp(path, rpc_sub->path)) {
            continue;
        }

        for (j = 0; j < rpc_sub->sub_count; ++j) {
            if (strcmp(rpc_sub->subs[j].xpath, xpath) || (rpc_sub->subs[j].priority != priority)) {
                continue;
            }
            if ((rpc_sub->subs[j].cb != rpc_cb) || (rpc_sub->subs[j].tree_cb != rpc_tree_cb) ||
                    (rpc_sub->subs[j].private_data != private_data)) {
                continue;
            }

            /* found our subscription, replace it with the last */
            free(rpc_sub->subs[j].xpath);
            if (j < rpc_sub->sub_count - 1) {
                memcpy(&rpc_sub->subs[j], &rpc_sub->subs[rpc_sub->sub_count - 1], sizeof *rpc_sub->subs);
            }
            --rpc_sub->sub_count;

            if (!rpc_sub->sub_count) {
                /* no other subscriptions for this RPC/action, replace it with the last */
                free(rpc_sub->path);
                sr_shm_clear(&rpc_sub->sub_shm);
                free(rpc_sub->subs);
                if (i < subs->rpc_sub_count - 1) {
                    memcpy(rpc_sub, &subs->rpc_subs[subs->rpc_sub_count - 1], sizeof *rpc_sub);
                }
                --subs->rpc_sub_count;

                if (!subs->rpc_sub_count) {
                    /* no other RPC/action subscriptions */
                    free(subs->rpc_subs);
                    subs->rpc_subs = NULL;
                }
            }

            /* success */
            goto cleanup;
        }
    }

    /* unreachable */
    assert(0);

cleanup:
    if (has_subs_lock == SR_LOCK_READ_UPGR) {
        /* SUBS READ UPGR LOCK DOWNGRADE */
        if ((err_info = sr_rwrelock(&subs->subs_lock, SR_SUBSCR_LOCK_TIMEOUT, SR_LOCK_READ_UPGR, subs->conn->cid,
                __func__, NULL, NULL))) {
            sr_errinfo_free(&err_info);
        }
    } else if (has_subs_lock == SR_LOCK_NONE) {
        /* SUBS WRITE UNLOCK */
        sr_rwunlock(&subs->subs_lock, 0, SR_LOCK_WRITE, subs->conn->cid, __func__);
    }
}

int
sr_subs_session_count(sr_session_ctx_t *sess, sr_lock_mode_t has_subs_lock, sr_subscription_ctx_t *subs)
{
    uint32_t count = 0, i, j;
    struct modsub_change_s *change_subs;
    struct modsub_oper_s *oper_subs;
    struct modsub_notif_s *notif_sub;
    struct opsub_rpc_s *rpc_sub;

    /* we are only reading so any lock is fine */
    assert(has_subs_lock != SR_LOCK_NONE);
    (void)has_subs_lock;

    /* change subscriptions */
    for (i = 0; i < subs->change_sub_count; ++i) {
        change_subs = &subs->change_subs[i];
        for (j = 0; j < change_subs->sub_count; ++j) {
            if (change_subs->subs[j].sess == sess) {
                ++count;
            }
        }
    }

    /* operational subscriptions */
    for (i = 0; i < subs->oper_sub_count; ++i) {
        oper_subs = &subs->oper_subs[i];
        for (j = 0; j < oper_subs->sub_count; ++j) {
            if (oper_subs->subs[j].sess == sess) {
                ++count;
            }
        }
    }

    /* notification subscriptions */
    for (i = 0; i < subs->notif_sub_count; ++i) {
        notif_sub = &subs->notif_subs[i];
        for (j = 0; j < notif_sub->sub_count; ++j) {
            if (notif_sub->subs[j].sess == sess) {
                ++count;
            }
        }
    }

    /* RPC/action subscriptions */
    for (i = 0; i < subs->rpc_sub_count; ++i) {
        rpc_sub = &subs->rpc_subs[i];
        for (j = 0; j < rpc_sub->sub_count; ++j) {
            if (rpc_sub->subs[j].sess == sess) {
                ++count;
            }
        }
    }

    return count;
}

sr_error_info_t *
sr_subs_session_del(sr_session_ctx_t *sess, sr_lock_mode_t has_subs_lock, sr_subscription_ctx_t *subs)
{
    sr_error_info_t *err_info = NULL;
    uint32_t i, j;
    struct modsub_change_s *change_subs;
    struct modsub_oper_s *oper_subs;
    struct modsub_notif_s *notif_subs;
    struct opsub_rpc_s *rpc_subs;
    sr_mod_t *shm_mod;
    sr_rpc_t *shm_rpc;
    int del;

    assert((has_subs_lock == SR_LOCK_READ_UPGR) || (has_subs_lock == SR_LOCK_NONE));

    if (has_subs_lock == SR_LOCK_NONE) {
        /* SUBS READ UPGR LOCK */
        if ((err_info = sr_rwlock(&subs->subs_lock, SR_SUBSCR_LOCK_TIMEOUT, SR_LOCK_READ_UPGR, sess->conn->cid,
                __func__, NULL, NULL))) {
            return err_info;
        }
    }

    /* remove ourselves from session subscriptions (needs SUBS lock to avoid removing it twice in case of reaching
     * a notification stop time) */
    if ((err_info = sr_ptr_del(&sess->ptr_lock, (void ***)&sess->subscriptions, &sess->subscription_count, subs))) {
        goto cleanup_subs_unlock;
    }

    /* change subscriptions */
    i = 0;
    while (i < subs->change_sub_count) {
        change_subs = &subs->change_subs[i];

        /* find module */
        shm_mod = sr_shmmain_find_module(SR_CONN_MAIN_SHM(sess->conn), change_subs->module_name);
        SR_CHECK_INT_GOTO(!shm_mod, err_info, cleanup_subs_unlock);

        del = 0;
        for (j = 0; j < change_subs->sub_count; ++j) {
            if (change_subs->subs[j].sess == sess) {
                /* properly remove the subscription from ext SHM */
                if ((err_info = sr_shmext_change_subscription_del(sess->conn, shm_mod, SR_LOCK_NONE, change_subs->ds,
                        change_subs->subs[j].xpath, change_subs->subs[j].priority, change_subs->subs[j].opts,
                        subs->evpipe_num))) {
                    goto cleanup_subs_unlock;
                }

                /* remove the subscription from the subscription structure */
                sr_sub_change_del(change_subs->module_name, change_subs->subs[j].xpath, change_subs->ds,
                        change_subs->subs[j].cb, change_subs->subs[j].private_data, change_subs->subs[j].priority,
                        change_subs->subs[j].opts, SR_LOCK_READ_UPGR, subs);

                del = 1;
                break;
            }
        }

        /* next iter */
        if (!del) {
            ++i;
        }
    }

    /* operational subscriptions */
    i = 0;
    while (i < subs->oper_sub_count) {
        oper_subs = &subs->oper_subs[i];

        /* find module */
        shm_mod = sr_shmmain_find_module(SR_CONN_MAIN_SHM(sess->conn), oper_subs->module_name);
        SR_CHECK_INT_GOTO(!shm_mod, err_info, cleanup_subs_unlock);

        del = 0;
        for (j = 0; j < oper_subs->sub_count; ++j) {
            if (oper_subs->subs[j].sess == sess) {
                /* properly remove the subscriptions from the main SHM */
                if ((err_info = sr_shmext_oper_subscription_del(sess->conn, shm_mod, oper_subs->subs[j].xpath,
                        subs->evpipe_num))) {
                    goto cleanup_subs_unlock;
                }

                /* remove the subscription from the subscription structure */
                sr_sub_oper_del(oper_subs->module_name, oper_subs->subs[j].xpath, SR_LOCK_READ_UPGR, subs);

                del = 1;
                break;
            }
        }

        /* next iter */
        if (!del) {
            ++i;
        }
    }

    /* notification subscriptions */
    i = 0;
    while (i < subs->notif_sub_count) {
        notif_subs = &subs->notif_subs[i];

        /* find module */
        shm_mod = sr_shmmain_find_module(SR_CONN_MAIN_SHM(sess->conn), notif_subs->module_name);
        SR_CHECK_INT_GOTO(!shm_mod, err_info, cleanup_subs_unlock);

        del = 0;
        for (j = 0; j < notif_subs->sub_count; ++j) {
            if (notif_subs->subs[j].sess == sess) {
                /* properly remove the subscriptions from the main SHM */
                if ((err_info = sr_shmext_notif_subscription_del(sess->conn, shm_mod, notif_subs->subs[j].sub_id,
                        subs->evpipe_num))) {
                    goto cleanup_subs_unlock;
                }

                /* remove the subscription from the subscription structure */
                sr_sub_notif_del(notif_subs->module_name, notif_subs->subs[j].sub_id, SR_LOCK_READ_UPGR, subs);

                del = 1;
                break;
            }
        }

        /* next iter */
        if (!del) {
            ++i;
        }
    }

    /* RPC/action subscriptions */
    i = 0;
    while (i < subs->rpc_sub_count) {
        rpc_subs = &subs->rpc_subs[i];

        /* find RPC/action */
        shm_rpc = sr_shmmain_find_rpc(SR_CONN_MAIN_SHM(sess->conn), rpc_subs->path);
        SR_CHECK_INT_GOTO(!shm_rpc, err_info, cleanup_subs_unlock);

        del = 0;
        for (j = 0; j < rpc_subs->sub_count; ++j) {
            if (rpc_subs->subs[j].sess == sess) {
                /* properly remove the subscription from the main SHM */
                if ((err_info = sr_shmext_rpc_subscription_del(sess->conn, shm_rpc, rpc_subs->subs[j].xpath,
                        rpc_subs->subs[j].priority, subs->evpipe_num))) {
                    goto cleanup_subs_unlock;
                }

                /* remove the subscription from the subscription structure */
                sr_sub_rpc_del(rpc_subs->path, rpc_subs->subs[j].xpath, rpc_subs->subs[j].cb, rpc_subs->subs[j].tree_cb,
                        rpc_subs->subs[j].private_data, rpc_subs->subs[j].priority, SR_LOCK_READ_UPGR, subs);

                del = 1;
                break;
            }
        }

        /* next iter */
        if (!del) {
            ++i;
        }
    }

cleanup_subs_unlock:
    if (has_subs_lock == SR_LOCK_NONE) {
        /* SUBS READ UPGR UNLOCK */
        sr_rwunlock(&subs->subs_lock, SR_SUBSCR_LOCK_TIMEOUT, SR_LOCK_READ_UPGR, sess->conn->cid, __func__);
    }

    return err_info;
}

sr_error_info_t *
sr_subs_del_all(sr_subscription_ctx_t *subs)
{
    sr_error_info_t *err_info = NULL;
    uint32_t i, j;
    struct modsub_change_s *change_subs;
    struct modsub_oper_s *oper_subs;
    struct modsub_notif_s *notif_sub;
    struct opsub_rpc_s *rpc_sub;

    /* SUBS READ UPGR LOCK */
    if ((err_info = sr_rwlock(&subs->subs_lock, SR_SUBSCR_LOCK_TIMEOUT, SR_LOCK_READ_UPGR, subs->conn->cid,
            __func__, NULL, NULL))) {
        return err_info;
    }

subs_del:
    /* change subscriptions */
    for (i = 0; i < subs->change_sub_count; ++i) {
        change_subs = &subs->change_subs[i];
        for (j = 0; j < change_subs->sub_count; ++j) {
            /* remove all subscriptions in subs from the session */
            if ((err_info = sr_subs_session_del(change_subs->subs[j].sess, SR_LOCK_READ_UPGR, subs))) {
                goto cleanup;
            }
            goto subs_del;
        }
    }

    /* operational subscriptions */
    for (i = 0; i < subs->oper_sub_count; ++i) {
        oper_subs = &subs->oper_subs[i];
        for (j = 0; j < oper_subs->sub_count; ++j) {
            /* remove all subscriptions in subs from the session */
            if ((err_info = sr_subs_session_del(oper_subs->subs[j].sess, SR_LOCK_READ_UPGR, subs))) {
                goto cleanup;
            }
            goto subs_del;
        }
    }

    /* notification subscriptions */
    for (i = 0; i < subs->notif_sub_count; ++i) {
        notif_sub = &subs->notif_subs[i];
        for (j = 0; j < notif_sub->sub_count; ++j) {
            /* remove all subscriptions in subs from the session */
            if ((err_info = sr_subs_session_del(notif_sub->subs[j].sess, SR_LOCK_READ_UPGR, subs))) {
                goto cleanup;
            }
            goto subs_del;
        }
    }

    /* RPC/action subscriptions */
    for (i = 0; i < subs->rpc_sub_count; ++i) {
        rpc_sub = &subs->rpc_subs[i];
        for (j = 0; j < rpc_sub->sub_count; ++j) {
            /* remove all subscriptions in subs from the session */
            if ((err_info = sr_subs_session_del(rpc_sub->subs[i].sess, SR_LOCK_READ_UPGR, subs))) {
                goto cleanup;
            }
            goto subs_del;
        }
    }

cleanup:
    /* SUBS READ UPGR UNLOCK */
    sr_rwunlock(&subs->subs_lock, SR_SUBSCR_LOCK_TIMEOUT, SR_LOCK_READ_UPGR, subs->conn->cid, __func__);

    return err_info;
}

sr_error_info_t *
sr_notif_find_subscriber(sr_conn_ctx_t *conn, const char *mod_name, sr_mod_notif_sub_t **notif_subs,
        uint32_t *notif_sub_count)
{
    sr_error_info_t *err_info = NULL;
    sr_mod_t *shm_mod;
    uint32_t i;

    shm_mod = sr_shmmain_find_module(SR_CONN_MAIN_SHM(conn), mod_name);
    SR_CHECK_INT_RET(!shm_mod, err_info);

    *notif_subs = (sr_mod_notif_sub_t *)(conn->ext_shm.addr + shm_mod->notif_subs);

    /* do not count suspended subscribers */
    *notif_sub_count = 0;
    i = 0;
    while (i < shm_mod->notif_sub_count) {
        /* check subscription aliveness */
        if (!sr_conn_is_alive((*notif_subs)[i].cid)) {
            /* recover the subscription */
            if ((err_info = sr_shmext_notif_subscription_stop(conn, shm_mod, i, 1, SR_LOCK_READ, 1))) {
                sr_errinfo_free(&err_info);
            }
            continue;
        }

        if (!ATOMIC_LOAD_RELAXED((*notif_subs)[i].suspended)) {
            ++(*notif_sub_count);
        }

        ++i;
    }

    return NULL;
}

sr_error_info_t *
sr_notif_call_callback(sr_session_ctx_t *ev_sess, sr_event_notif_cb cb, sr_event_notif_tree_cb tree_cb, void *private_data,
        const sr_ev_notif_type_t notif_type, uint32_t sub_id, const struct lyd_node *notif_op, time_t notif_ts)
{
    sr_error_info_t *err_info = NULL;
    const struct lyd_node *elem;
    void *mem;
    char *notif_xpath = NULL;
    sr_val_t *vals = NULL;
    size_t val_count = 0;

    assert(!notif_op || (notif_op->schema->nodetype == LYS_NOTIF));
    assert((tree_cb && !cb) || (!tree_cb && cb));

    if (tree_cb) {
        /* callback */
        tree_cb(ev_sess, notif_type, sub_id, notif_op, notif_ts, private_data);
    } else {
        if (notif_op) {
            /* prepare XPath */
            notif_xpath = lyd_path(notif_op, LYD_PATH_STD, NULL, 0);
            SR_CHECK_INT_GOTO(!notif_xpath, err_info, cleanup);

            /* prepare input for sr_val CB */
            LYD_TREE_DFS_BEGIN(notif_op, elem) {
                /* skip op node */
                if (elem != notif_op) {
                    mem = realloc(vals, (val_count + 1) * sizeof *vals);
                    if (!mem) {
                        SR_ERRINFO_MEM(&err_info);
                        goto cleanup;
                    }
                    vals = mem;

                    if ((err_info = sr_val_ly2sr(elem, &vals[val_count]))) {
                        goto cleanup;
                    }

                    ++val_count;
                }

                LYD_TREE_DFS_END(notif_op, elem);
            }
        }

        /* callback */
        cb(ev_sess, notif_type, sub_id, notif_xpath, vals, val_count, notif_ts, private_data);
    }

    /* success */

cleanup:
    free(notif_xpath);
    sr_free_values(vals, val_count);
    return err_info;
}

sr_error_info_t *
sr_ptr_add(pthread_mutex_t *ptr_lock, void ***ptrs, uint32_t *ptr_count, void *add_ptr)
{
    sr_error_info_t *err_info = NULL;
    uint32_t i;
    void *mem;

    /* PTR LOCK */
    if ((err_info = sr_mlock(ptr_lock, -1, __func__, NULL, NULL))) {
        return err_info;
    }

    /* check it is not there yet first */
    for (i = 0; i < *ptr_count; ++i) {
        if ((*ptrs)[i] == add_ptr) {
            break;
        }
    }

    if (i == *ptr_count) {
        /* add the session into conn */
        mem = realloc(*ptrs, (*ptr_count + 1) * sizeof(void *));
        if (!mem) {
            /* PTR UNLOCK */
            sr_munlock(ptr_lock);

            SR_ERRINFO_MEM(&err_info);
            return err_info;
        }
        *ptrs = mem;
        (*ptrs)[*ptr_count] = add_ptr;
        ++(*ptr_count);
    }

    /* PTR UNLOCK */
    sr_munlock(ptr_lock);

    return NULL;
}

sr_error_info_t *
sr_ptr_del(pthread_mutex_t *ptr_lock, void ***ptrs, uint32_t *ptr_count, void *del_ptr)
{
    sr_error_info_t *err_info = NULL;
    uint32_t i;
    int found = 0;

    /* PTR LOCK */
    if ((err_info = sr_mlock(ptr_lock, -1, __func__, NULL, NULL))) {
        return err_info;
    }

    for (i = 0; i < *ptr_count; ++i) {
        if ((*ptrs)[i] == del_ptr) {
            if (i < *ptr_count - 1) {
                /* this item was not the last, move the last in its place */
                (*ptrs)[i] = (*ptrs)[*ptr_count - 1];
            }
            --(*ptr_count);
            if (!*ptr_count) {
                /* there are no more items */
                free(*ptrs);
                *ptrs = NULL;
            }
            found = 1;
            break;
        }
    }
    if (!found) {
        /* it is written at least */
        SR_ERRINFO_INT(&err_info);
    }

    /* PTR UNLOCK */
    sr_munlock(ptr_lock);

    return err_info;
}

sr_error_info_t *
sr_ly_ctx_new(struct ly_ctx **ly_ctx)
{
    sr_error_info_t *err_info = NULL;
    char *yang_dir;
    LY_ERR lyrc;

    if ((err_info = sr_path_yang_dir(&yang_dir))) {
        goto cleanup;
    }
    lyrc = ly_ctx_new(yang_dir, LY_CTX_NO_YANGLIBRARY | LY_CTX_DISABLE_SEARCHDIR_CWD | LY_CTX_REF_IMPLEMENTED, ly_ctx);
    free(yang_dir);

    if (lyrc) {
        sr_errinfo_new(&err_info, SR_ERR_INTERNAL, NULL, "Failed to create a new libyang context.");
        goto cleanup;
    }

cleanup:
    if (err_info) {
        ly_ctx_destroy(*ly_ctx, NULL);
        *ly_ctx = NULL;
    }
    return err_info;
}

/**
 * @brief Store the YANG file of a (sub)module.
 *
 * @param[in] lysp_mod Parsed module to store.
 * @param[in] lysp_submod Parsed submodule to store.
 * @return err_info, NULL on success.
 */
static sr_error_info_t *
sr_store_module_file(const struct lys_module *ly_mod, const struct lysp_submodule *lysp_submod)
{
    sr_error_info_t *err_info = NULL;
<<<<<<< HEAD
    struct ly_out *out = NULL;
    char *path = NULL;
=======
    mode_t um;
    char *path;
    int r;
>>>>>>> 36e01e3d

    if (lysp_submod) {
        if ((err_info = sr_path_yang_file(lysp_submod->name, lysp_submod->revs ? lysp_submod->revs[0].date : NULL, &path))) {
            return err_info;
        }
    } else {
        if ((err_info = sr_path_yang_file(ly_mod->name, ly_mod->revision, &path))) {
            return err_info;
        }
    }

    if (sr_file_exists(path)) {
        /* already exists */
        goto cleanup;
    }

    /* set umask so that the correct permissions are really set */
    um = umask(SR_UMASK | (~SR_YANG_PERM));

    /* print the (sub)module file */
<<<<<<< HEAD
    ly_out_new_filepath(path, &out);
    if (lysp_submod) {
        if (lys_print_submodule(out, lysp_submod, LYS_OUT_YANG, 0, 0)) {
            sr_errinfo_new_ly(&err_info, ly_mod->ctx);
            goto cleanup;
        }
    } else {
        if (lys_print_module(out, ly_mod, LYS_OUT_YANG, 0, 0)) {
            sr_errinfo_new_ly(&err_info, ly_mod->ctx);
            goto cleanup;
        }
    }
=======
    r = lys_print_path(path, ly_mod, LYS_YANG, NULL, 0, 0);
>>>>>>> 36e01e3d

    umask(um);
    if (r) {
        sr_errinfo_new_ly(&err_info, ly_mod->ctx);
        goto cleanup;
    }

    SR_LOG_INF("File \"%s\" was installed.", strrchr(path, '/') + 1);

cleanup:
    free(path);
    ly_out_free(out, NULL, 0);
    return err_info;
}

sr_error_info_t *
sr_remove_module_file(const char *name, const char *revision)
{
    sr_error_info_t *err_info = NULL;
    char *path;

    if ((err_info = sr_path_yang_file(name, revision, &path))) {
        return err_info;
    }

    if (unlink(path) == -1) {
        SR_LOG_WRN("Failed to remove \"%s\" (%s).", path, strerror(errno));
    } else {
        SR_LOG_INF("File \"%s\" was removed.", strrchr(path, '/') + 1);
    }

    /* we are not able to remove submodule files, unfortunately */

    free(path);
    return NULL;
}

/**
 * @brief Check whether a module is internal libyang module.
 *
 * @param[in] ly_mod Module to check.
 * @return 0 if not, non-zero if it is.
 */
static int
sr_ly_module_is_internal(const struct lys_module *ly_mod)
{
    if (!ly_mod->revision) {
        return 0;
    }

    if (!strcmp(ly_mod->name, "ietf-yang-metadata") && !strcmp(ly_mod->revision, "2016-08-05")) {
        return 1;
    } else if (!strcmp(ly_mod->name, "yang") && !strcmp(ly_mod->revision, "2017-02-20")) {
        return 1;
    } else if (!strcmp(ly_mod->name, "ietf-inet-types") && !strcmp(ly_mod->revision, "2013-07-15")) {
        return 1;
    } else if (!strcmp(ly_mod->name, "ietf-yang-types") && !strcmp(ly_mod->revision, "2013-07-15")) {
        return 1;
    }

    return 0;
}

sr_error_info_t *
sr_store_module_files(const struct lys_module *ly_mod)
{
    sr_error_info_t *err_info = NULL;
    LY_ARRAY_COUNT_TYPE u;

    if (sr_ly_module_is_internal(ly_mod)) {
        /* no need to store internal modules */
        return NULL;
    }

    /* store module file */
    if ((err_info = sr_store_module_file(ly_mod, NULL))) {
        return err_info;
    }

    /* store files of all submodules */
    LY_ARRAY_FOR(ly_mod->parsed->includes, u) {
        if ((err_info = sr_store_module_file(ly_mod, ly_mod->parsed->includes[u].submodule))) {
            return err_info;
        }
    }

    return NULL;
}

sr_error_info_t *
sr_remove_data_files(const char *mod_name)
{
    sr_error_info_t *err_info = NULL;
    char *path;

    if ((err_info = sr_path_startup_file(mod_name, &path))) {
        return err_info;
    }
    if (unlink(path) == -1) {
        SR_LOG_WRN("Failed to unlink \"%s\" (%s).", path, strerror(errno));
    }
    free(path);

    if ((err_info = sr_path_ds_shm(mod_name, SR_DS_RUNNING, &path))) {
        return err_info;
    }
    if ((unlink(path) == -1) && (errno != ENOENT)) {
        SR_LOG_WRN("Failed to unlink \"%s\" (%s).", path, strerror(errno));
    }
    free(path);

    if ((err_info = sr_path_ds_shm(mod_name, SR_DS_OPERATIONAL, &path))) {
        return err_info;
    }
    if ((unlink(path) == -1) && (errno != ENOENT)) {
        SR_LOG_WRN("Failed to unlink \"%s\" (%s).", path, strerror(errno));
    }
    free(path);

    if ((err_info = sr_path_ds_shm(mod_name, SR_DS_CANDIDATE, &path))) {
        return err_info;
    }
    if ((unlink(path) == -1) && (errno != ENOENT)) {
        SR_LOG_WRN("Failed to unlink \"%s\" (%s).", path, strerror(errno));
    }
    free(path);

    return NULL;
}

int
sr_module_is_internal(const struct lys_module *ly_mod)
{
    if (!ly_mod->revision) {
        return 0;
    }

    if (sr_ly_module_is_internal(ly_mod)) {
        return 1;
    }

    if (!strcmp(ly_mod->name, "ietf-datastores") && !strcmp(ly_mod->revision, "2018-02-14")) {
        return 1;
    } else if (!strcmp(ly_mod->name, "ietf-yang-library")) {
        return 1;
    } else if (!strcmp(ly_mod->name, "ietf-netconf")) {
        return 1;
    } else if (!strcmp(ly_mod->name, "ietf-netconf-with-defaults") && !strcmp(ly_mod->revision, "2011-06-01")) {
        return 1;
    } else if (!strcmp(ly_mod->name, "ietf-origin") && !strcmp(ly_mod->revision, "2018-02-14")) {
        return 1;
    } else if (!strcmp(ly_mod->name, "ietf-netconf-notifications") && !strcmp(ly_mod->revision, "2012-02-06")) {
        return 1;
    } else if (!strcmp(ly_mod->name, "sysrepo")) {
        return 1;
    } else if (!strcmp(ly_mod->name, "sysrepo-monitoring")) {
        return 1;
    } else if (!strcmp(ly_mod->name, "sysrepo-plugind")) {
        return 1;
    }

    return 0;
}

sr_error_info_t *
sr_create_startup_file(const struct lys_module *ly_mod)
{
    sr_error_info_t *err_info = NULL;
    struct lyd_node *root = NULL;
    char *path = NULL;
    mode_t mode;

    /* check whether the files does not exist (valid when the module was just updated) */
    if ((err_info = sr_path_startup_file(ly_mod->name, &path))) {
        goto cleanup;
    }
    if (sr_file_exists(path)) {
        goto cleanup;
    }

    /* get default values */
    if (lyd_new_implicit_module(&root, ly_mod, LYD_IMPLICIT_NO_STATE, NULL)) {
        sr_errinfo_new_ly(&err_info, ly_mod->ctx);
        SR_ERRINFO_VALID(&err_info);
        goto cleanup;
    }

    if (sr_module_is_internal(ly_mod)) {
        if (!strcmp(ly_mod->name, "sysrepo-monitoring")) {
            mode = SR_MON_INT_FILE_PERM;
        } else {
            mode = SR_INT_FILE_PERM;
        }
    } else {
        mode = SR_FILE_PERM;
    }

    /* print them into the startup file */
    if ((err_info = sr_module_file_data_set(ly_mod->name, SR_DS_STARTUP, root, O_CREAT | O_EXCL, mode))) {
        sr_errinfo_new(&err_info, SR_ERR_INTERNAL, NULL, "Failed to create startup file of \"%s\".", ly_mod->name);
        goto cleanup;
    }

cleanup:
    free(path);
    lyd_free_all(root);
    return err_info;
}

sr_error_info_t *
sr_create_module_imps_incs_r(const struct lys_module *ly_mod, const struct lysp_submodule *lysp_submod)
{
    sr_error_info_t *err_info = NULL;
    struct lysp_import *imports;
    struct lysp_include *includes;
    LY_ARRAY_COUNT_TYPE u;

    /* store all imports */
    imports = (lysp_submod ? lysp_submod->imports : ly_mod->parsed->imports);
    LY_ARRAY_FOR(imports, u) {
        if (sr_ly_module_is_internal(imports[u].module)) {
            /* skip */
            continue;
        }

        if ((err_info = sr_store_module_files(imports[u].module))) {
            return err_info;
        }

        if ((err_info = sr_create_module_imps_incs_r(imports[u].module, NULL))) {
            return err_info;
        }
    }

    /* store all includes */
    includes = (lysp_submod ? lysp_submod->includes : ly_mod->parsed->includes);
    LY_ARRAY_FOR(includes, u) {
        if ((err_info = sr_store_module_file(ly_mod, includes[u].submodule))) {
            return err_info;
        }

        if ((err_info = sr_create_module_imps_incs_r(ly_mod, includes[u].submodule))) {
            return err_info;
        }
    }

    return NULL;
}

static sr_error_info_t *
sr_shm_prefix(const char **prefix)
{
    sr_error_info_t *err_info = NULL;

    *prefix = getenv(SR_SHM_PREFIX_ENV);
    if (*prefix == NULL) {
        *prefix = SR_SHM_PREFIX_DEFAULT;
    } else if (strchr(*prefix, '/') != NULL) {
        *prefix = NULL;
        sr_errinfo_new(&err_info, SR_ERR_INVAL_ARG, NULL, "%s cannot contain slashes.", SR_SHM_PREFIX_ENV);
    }

    return err_info;
}

sr_error_info_t *
sr_path_main_shm(char **path)
{
    sr_error_info_t *err_info = NULL;
    const char *prefix;

    err_info = sr_shm_prefix(&prefix);
    if (err_info) {
        return err_info;
    }

    if (asprintf(path, "%s/%s_main", SR_SHM_DIR, prefix) == -1) {
        SR_ERRINFO_MEM(&err_info);
        *path = NULL;
    }

    return err_info;
}

sr_error_info_t *
sr_path_ext_shm(char **path)
{
    sr_error_info_t *err_info = NULL;
    const char *prefix;

    err_info = sr_shm_prefix(&prefix);
    if (err_info) {
        return err_info;
    }

    if (asprintf(path, "%s/%s_ext", SR_SHM_DIR, prefix) == -1) {
        SR_ERRINFO_MEM(&err_info);
        *path = NULL;
    }

    return err_info;
}

sr_error_info_t *
sr_path_sub_shm(const char *mod_name, const char *suffix1, int64_t suffix2, char **path)
{
    sr_error_info_t *err_info = NULL;
    const char *prefix;
    int ret;

    err_info = sr_shm_prefix(&prefix);
    if (err_info) {
        return err_info;
    }

    if (suffix2 > -1) {
        ret = asprintf(path, "%s/%ssub_%s.%s.%08x", SR_SHM_DIR,
                prefix, mod_name, suffix1, (uint32_t)suffix2);
    } else {
        ret = asprintf(path, "%s/%ssub_%s.%s", SR_SHM_DIR,
                prefix, mod_name, suffix1);
    }

    if (ret == -1) {
        SR_ERRINFO_MEM(&err_info);
    }
    return err_info;
}

sr_error_info_t *
sr_path_sub_data_shm(const char *mod_name, const char *suffix1, int64_t suffix2, char **path)
{
    sr_error_info_t *err_info = NULL;
    const char *prefix;
    int ret;

    err_info = sr_shm_prefix(&prefix);
    if (err_info) {
        return err_info;
    }

    if (suffix2 > -1) {
        ret = asprintf(path, "%s/%ssub_data_%s.%s.%08x", SR_SHM_DIR,
                prefix, mod_name, suffix1, (uint32_t)suffix2);
    } else {
        ret = asprintf(path, "%s/%ssub_data_%s.%s", SR_SHM_DIR,
                prefix, mod_name, suffix1);
    }

    if (ret == -1) {
        SR_ERRINFO_MEM(&err_info);
    }
    return err_info;
}

sr_error_info_t *
sr_path_ds_shm(const char *mod_name, sr_datastore_t ds, char **path)
{
    sr_error_info_t *err_info = NULL;
    const char *prefix;
    int ret;

    assert((ds == SR_DS_RUNNING) || (ds == SR_DS_CANDIDATE) || (ds == SR_DS_OPERATIONAL));

    err_info = sr_shm_prefix(&prefix);
    if (err_info) {
        return err_info;
    }

    ret = asprintf(path, "%s/%s_%s.%s", SR_SHM_DIR,
            prefix, mod_name, sr_ds2str(ds));
    if (ret == -1) {
        *path = NULL;
        SR_ERRINFO_MEM(&err_info);
    }
    return err_info;
}

sr_error_info_t *
sr_path_evpipe(uint32_t evpipe_num, char **path)
{
    sr_error_info_t *err_info = NULL;

    if (asprintf(path, "%s/sr_evpipe%" PRIu32, sr_get_repo_path(), evpipe_num) == -1) {
        SR_ERRINFO_MEM(&err_info);
    }

    return err_info;
}

sr_error_info_t *
sr_path_startup_dir(char **path)
{
    sr_error_info_t *err_info = NULL;

    if (SR_STARTUP_PATH[0]) {
        *path = strdup(SR_STARTUP_PATH);
    } else {
        if (asprintf(path, "%s/data", sr_get_repo_path()) == -1) {
            *path = NULL;
        }
    }

    if (!*path) {
        SR_ERRINFO_MEM(&err_info);
    }
    return err_info;
}

sr_error_info_t *
sr_path_notif_dir(char **path)
{
    sr_error_info_t *err_info = NULL;

    if (SR_NOTIFICATION_PATH[0]) {
        *path = strdup(SR_NOTIFICATION_PATH);
    } else {
        if (asprintf(path, "%s/data/notif", sr_get_repo_path()) == -1) {
            *path = NULL;
        }
    }

    if (!*path) {
        SR_ERRINFO_MEM(&err_info);
    }
    return err_info;
}

sr_error_info_t *
sr_path_yang_dir(char **path)
{
    sr_error_info_t *err_info = NULL;

    if (SR_YANG_PATH[0]) {
        *path = strdup(SR_YANG_PATH);
    } else {
        if (asprintf(path, "%s/yang", sr_get_repo_path()) == -1) {
            *path = NULL;
        }
    }

    if (!*path) {
        SR_ERRINFO_MEM(&err_info);
    }
    return err_info;
}

sr_error_info_t *
sr_path_startup_file(const char *mod_name, char **path)
{
    sr_error_info_t *err_info = NULL;
    int ret;

    if (SR_STARTUP_PATH[0]) {
        ret = asprintf(path, "%s/%s.startup", SR_STARTUP_PATH, mod_name);
    } else {
        ret = asprintf(path, "%s/data/%s.startup", sr_get_repo_path(), mod_name);
    }

    if (ret == -1) {
        *path = NULL;
        SR_ERRINFO_MEM(&err_info);
    }
    return err_info;
}

sr_error_info_t *
sr_path_notif_file(const char *mod_name, time_t from_ts, time_t to_ts, char **path)
{
    sr_error_info_t *err_info = NULL;
    int ret;

    if (SR_NOTIFICATION_PATH[0]) {
        ret = asprintf(path, "%s/%s.notif.%lu-%lu", SR_NOTIFICATION_PATH, mod_name, from_ts, to_ts);
    } else {
        ret = asprintf(path, "%s/data/notif/%s.notif.%lu-%lu", sr_get_repo_path(), mod_name, from_ts, to_ts);
    }

    if (ret == -1) {
        *path = NULL;
        SR_ERRINFO_MEM(&err_info);
    }
    return err_info;
}

sr_error_info_t *
sr_path_yang_file(const char *mod_name, const char *mod_rev, char **path)
{
    sr_error_info_t *err_info = NULL;
    int ret;

    if (SR_YANG_PATH[0]) {
        ret = asprintf(path, "%s/%s%s%s.yang", SR_YANG_PATH, mod_name, mod_rev ? "@" : "", mod_rev ? mod_rev : "");
    } else {
        ret = asprintf(path, "%s/yang/%s%s%s.yang", sr_get_repo_path(), mod_name, mod_rev ? "@" : "", mod_rev ? mod_rev : "");
    }

    if (ret == -1) {
        *path = NULL;
        SR_ERRINFO_MEM(&err_info);
    }
    return err_info;
}

sr_error_info_t *
sr_path_conn_lockfile(sr_cid_t cid, char **path)
{
    sr_error_info_t *err_info = NULL;
    int ret;

    if (cid == 0) {
        ret = asprintf(path, "%s/conn", sr_get_repo_path());
    } else {
        ret = asprintf(path, "%s/conn/conn_%" PRIu32 ".lock", sr_get_repo_path(), cid);
    }

    if (ret == -1) {
        *path = NULL;
        SR_ERRINFO_MEM(&err_info);
    }
    return err_info;
}

void
sr_remove_evpipes(void)
{
    sr_error_info_t *err_info = NULL;
    DIR *dir = NULL;
    struct dirent *ent;
    char *path;

    dir = opendir(sr_get_repo_path());
    if (!dir) {
        SR_ERRINFO_SYSERRNO(&err_info, "opendir");
        goto cleanup;
    }

    while ((ent = readdir(dir))) {
        if (!strncmp(ent->d_name, "sr_evpipe", 9)) {
            SR_LOG_WRN("Removing event pipe \"%s\" after a crashed subscription.", ent->d_name);

            if (asprintf(&path, "%s/%s", sr_get_repo_path(), ent->d_name) == -1) {
                SR_ERRINFO_MEM(&err_info);
                goto cleanup;
            }

            if (unlink(path) == -1) {
                /* continue */
                SR_ERRINFO_SYSERRNO(&err_info, "unlink");
            }
            free(path);
        }
    }

cleanup:
    closedir(dir);
    sr_errinfo_free(&err_info);
}

sr_error_info_t *
sr_get_pwd(uid_t *uid, char **user)
{
    sr_error_info_t *err_info = NULL;
    struct passwd pwd, *pwd_p;
    char *buf = NULL;
    ssize_t buflen = 0;
    int ret;

    assert(uid && user);

    do {
        if (!buflen) {
            /* learn suitable buffer size */
            buflen = sysconf(_SC_GETPW_R_SIZE_MAX);
            if (buflen == -1) {
                buflen = 2048;
            }
        } else {
            /* enlarge buffer */
            buflen += 2048;
        }

        /* allocate some buffer */
        buf = sr_realloc(buf, buflen);
        SR_CHECK_MEM_RET(!buf, err_info);

        if (*user) {
            /* user -> UID */
            ret = getpwnam_r(*user, &pwd, buf, buflen, &pwd_p);
        } else {
            /* UID -> user */
            ret = getpwuid_r(*uid, &pwd, buf, buflen, &pwd_p);
        }
    } while (ret && (ret == ERANGE));
    if (ret) {
        if (*user) {
            sr_errinfo_new(&err_info, SR_ERR_INTERNAL, NULL, "Retrieving user \"%s\" passwd entry failed (%s).",
                    *user, strerror(ret));
        } else {
            sr_errinfo_new(&err_info, SR_ERR_INTERNAL, NULL, "Retrieving UID \"%lu\" passwd entry failed (%s).",
                    (unsigned long int)*uid, strerror(ret));
        }
        goto cleanup;
    } else if (!pwd_p) {
        if (*user) {
            sr_errinfo_new(&err_info, SR_ERR_NOT_FOUND, NULL, "Retrieving user \"%s\" passwd entry failed (No such user).",
                    *user);
        } else {
            sr_errinfo_new(&err_info, SR_ERR_NOT_FOUND, NULL, "Retrieving UID \"%lu\" passwd entry failed (No such UID).",
                    (unsigned long int)*uid);
        }
        goto cleanup;
    }

    if (*user) {
        /* assign UID */
        *uid = pwd.pw_uid;
    } else {
        /* assign user */
        *user = strdup(pwd.pw_name);
        SR_CHECK_MEM_GOTO(!*user, err_info, cleanup);
    }

    /* success */

cleanup:
    free(buf);
    return err_info;
}

/**
 * @brief Get GID from group name or vice versa.
 *
 * @param[in,out] gid GID.
 * @param[in,out] group Group name.
 * @return err_info, NULL on success.
 */
static sr_error_info_t *
sr_get_grp(gid_t *gid, char **group)
{
    sr_error_info_t *err_info = NULL;
    struct group grp, *grp_p;
    char *buf = NULL;
    ssize_t buflen = 0;
    int ret;

    assert(gid && group);

    do {
        if (!buflen) {
            /* learn suitable buffer size */
            buflen = sysconf(_SC_GETGR_R_SIZE_MAX);
            if (buflen == -1) {
                buflen = 2048;
            }
        } else {
            /* enlarge buffer */
            buflen += 2048;
        }

        /* allocate some buffer */
        buf = sr_realloc(buf, buflen);
        SR_CHECK_MEM_RET(!buf, err_info);

        if (*group) {
            /* group -> GID */
            ret = getgrnam_r(*group, &grp, buf, buflen, &grp_p);
        } else {
            /* GID -> group */
            ret = getgrgid_r(*gid, &grp, buf, buflen, &grp_p);
        }
    } while (ret && (ret == ERANGE));
    if (ret) {
        if (*group) {
            sr_errinfo_new(&err_info, SR_ERR_INTERNAL, NULL, "Retrieving group \"%s\" grp entry failed (%s).",
                    *group, strerror(ret));
        } else {
            sr_errinfo_new(&err_info, SR_ERR_INTERNAL, NULL, "Retrieving GID \"%lu\" grp entry failed (%s).",
                    (unsigned long int)*gid, strerror(ret));
        }
        goto cleanup;
    } else if (!grp_p) {
        if (*group) {
            sr_errinfo_new(&err_info, SR_ERR_NOT_FOUND, NULL, "Retrieving group \"%s\" grp entry failed (No such group).",
                    *group);
        } else {
            sr_errinfo_new(&err_info, SR_ERR_NOT_FOUND, NULL, "Retrieving GID \"%lu\" grp entry failed (No such GID).",
                    (unsigned long int)*gid);
        }
        goto cleanup;
    }

    if (*group) {
        /* assign GID */
        *gid = grp.gr_gid;
    } else {
        /* assign group */
        *group = strdup(grp.gr_name);
        SR_CHECK_MEM_GOTO(!*group, err_info, cleanup);
    }

    /* success */

cleanup:
    free(buf);
    return err_info;
}

sr_error_info_t *
sr_chmodown(const char *path, const char *owner, const char *group, mode_t perm)
{
    sr_error_info_t *err_info = NULL;
    sr_error_t err_code;
    uid_t uid = -1;
    gid_t gid = -1;

    assert(path);

    if ((int)perm != -1) {
        if (perm > 00777) {
            sr_errinfo_new(&err_info, SR_ERR_INVAL_ARG, NULL, "Invalid permissions 0%.3o.", perm);
            return err_info;
        } else if (perm & 00111) {
            sr_errinfo_new(&err_info, SR_ERR_INVAL_ARG, NULL, "Setting execute permissions has no effect.");
            return err_info;
        }
    }

    /* we are going to change the owner */
    if (owner && (err_info = sr_get_pwd(&uid, (char **)&owner))) {
        return err_info;
    }

    /* we are going to change the group */
    if (group && (err_info = sr_get_grp(&gid, (char **)&group))) {
        return err_info;
    }

    /* apply owner changes, if any */
    if (chown(path, uid, gid) == -1) {
        if ((errno == EACCES) || (errno = EPERM)) {
            err_code = SR_ERR_UNAUTHORIZED;
        } else {
            err_code = SR_ERR_INTERNAL;
        }
        sr_errinfo_new(&err_info, err_code, NULL, "Changing owner of \"%s\" failed (%s).", path, strerror(errno));
        return err_info;
    }

    /* apply permission changes, if any */
    if (((int)perm != -1) && (chmod(path, perm) == -1)) {
        if ((errno == EACCES) || (errno = EPERM)) {
            err_code = SR_ERR_UNAUTHORIZED;
        } else {
            err_code = SR_ERR_INTERNAL;
        }
        sr_errinfo_new(&err_info, err_code, NULL, "Changing permissions (mode) of \"%s\" failed (%s).", path, strerror(errno));
        return err_info;
    }

    return NULL;
}

sr_error_info_t *
sr_perm_check(const char *mod_name, int wr, int *has_access)
{
    sr_error_info_t *err_info = NULL;
    char *path;

    /* use startup file */
    if ((err_info = sr_path_startup_file(mod_name, &path))) {
        return err_info;
    }

    /* check against effective permissions */
    if (eaccess(path, (wr ? W_OK : R_OK)) == -1) {
        if (errno == EACCES) {
            if (has_access) {
                *has_access = 0;
            } else {
                sr_errinfo_new(&err_info, SR_ERR_UNAUTHORIZED, NULL, "%s permission \"%s\" check failed.",
                        wr ? "Write" : "Read", mod_name);
            }
        } else {
            SR_ERRINFO_SYSERRPATH(&err_info, "eaccess", path);
        }
    } else if (has_access) {
        *has_access = 1;
    }

    free(path);
    return err_info;
}

sr_error_info_t *
sr_perm_get(const char *mod_name, sr_datastore_t ds, char **owner, char **group, mode_t *perm)
{
    sr_error_info_t *err_info = NULL;
    struct stat st;
    char *path;
    int ret;

    if (owner) {
        *owner = NULL;
    }
    if (group) {
        *group = NULL;
    }

    if (ds == SR_DS_STARTUP) {
        if ((err_info = sr_path_startup_file(mod_name, &path))) {
            return err_info;
        }
    } else {
        if ((err_info = sr_path_ds_shm(mod_name, ds, &path))) {
            return err_info;
        }
    }

    /* stat */
    ret = stat(path, &st);
    free(path);
    if (ret == -1) {
        if (errno == EACCES) {
            sr_errinfo_new(&err_info, SR_ERR_UNAUTHORIZED, NULL, "Learning \"%s\" permissions failed.", mod_name);
        } else {
            SR_ERRINFO_SYSERRNO(&err_info, "stat");
        }
        return err_info;
    }

    /* get owner */
    if (owner && (err_info = sr_get_pwd(&st.st_uid, owner))) {
        goto error;
    }

    /* get group */
    if (group && (err_info = sr_get_grp(&st.st_gid, group))) {
        goto error;
    }

    /* get perms */
    if (perm) {
        *perm = st.st_mode & 0007777;
    }

    return NULL;

error:
    if (owner) {
        free(*owner);
    }
    if (group) {
        free(*group);
    }
    return err_info;
}

int
sr_file_exists(const char *path)
{
    int ret;

    errno = 0;
    ret = access(path, F_OK);
    if ((ret == -1) && (errno != ENOENT)) {
        SR_LOG_WRN("Failed to check existence of the file \"%s\" (%s).", path, strerror(errno));
        return 0;
    }

    if (ret) {
        assert(errno == ENOENT);
        return 0;
    }
    return 1;
}

void
sr_time_get(struct timespec *ts, uint32_t add_ms)
{
    sr_error_info_t *err_info = NULL;

    if (clock_gettime(CLOCK_REALTIME, ts) == -1) {
        SR_ERRINFO_SYSERRNO(&err_info, "clock_gettime");
        /* will not happen anyway */
        sr_errinfo_free(&err_info);
        return;
    }

    add_ms += ts->tv_nsec / 1000000;
    ts->tv_nsec %= 1000000;
    ts->tv_nsec += (add_ms % 1000) * 1000000;
    ts->tv_sec += add_ms / 1000;
}

sr_error_info_t *
sr_shm_remap(sr_shm_t *shm, size_t new_shm_size)
{
    sr_error_info_t *err_info = NULL;
    size_t shm_file_size;

    /* read the new shm size if not set */
    if (!new_shm_size && (err_info = sr_file_get_size(shm->fd, &shm_file_size))) {
        return err_info;
    }

    if ((!new_shm_size && (shm_file_size == shm->size)) || (new_shm_size && (new_shm_size == shm->size))) {
        /* mapping is fine, the size has not changed */
        return NULL;
    }

    if (shm->addr) {
        munmap(shm->addr, shm->size);
    }

    /* truncate if needed */
    if (new_shm_size && (ftruncate(shm->fd, new_shm_size) == -1)) {
        shm->addr = NULL;
        sr_errinfo_new(&err_info, SR_ERR_SYS, NULL, "Failed to truncate shared memory (%s).", strerror(errno));
        return err_info;
    }

    shm->size = new_shm_size ? new_shm_size : shm_file_size;

    /* map */
    shm->addr = mmap(NULL, shm->size, PROT_READ | PROT_WRITE, MAP_SHARED, shm->fd, 0);
    if (shm->addr == MAP_FAILED) {
        shm->addr = NULL;
        sr_errinfo_new(&err_info, SR_ERR_NOMEM, NULL, "Failed to map shared memory (%s).", strerror(errno));
        return err_info;
    }

    return NULL;
}

void
sr_shm_clear(sr_shm_t *shm)
{
    if (shm->addr) {
        munmap(shm->addr, shm->size);
        shm->addr = NULL;
    }
    if (shm->fd > -1) {
        close(shm->fd);
        shm->fd = -1;
    }
    shm->size = 0;
}

sr_ext_hole_t *
sr_ext_hole_next(sr_ext_hole_t *last, sr_ext_shm_t *ext_shm)
{
    if (!last) {
        if (!ext_shm->first_hole_off) {
            return NULL;
        }
        return (sr_ext_hole_t *)(((char *)ext_shm) + ext_shm->first_hole_off);
    } else if (!last->next_hole_off) {
        return NULL;
    }

    return (sr_ext_hole_t *)(((char *)ext_shm) + last->next_hole_off);
}

sr_ext_hole_t *
sr_ext_hole_find(sr_ext_shm_t *ext_shm, uint32_t off, uint32_t min_size)
{
    sr_ext_hole_t *hole;

    for (hole = sr_ext_hole_next(NULL, ext_shm); hole; hole = sr_ext_hole_next(hole, ext_shm)) {
        if (off) {
            if (((char *)hole - (char *)ext_shm == off) && (hole->size >= min_size)) {
                return hole;
            }
            if ((char *)hole - (char *)ext_shm > off) {
                /* foo large offset, it cannot be found anymore */
                break;
            }
        } else if (hole->size >= min_size) {
            return hole;
        }
    }

    return NULL;
}

void
sr_ext_hole_del(sr_ext_shm_t *ext_shm, sr_ext_hole_t *hole)
{
    sr_ext_hole_t *h, *prev = NULL;

    for (h = sr_ext_hole_next(NULL, ext_shm); h; h = sr_ext_hole_next(h, ext_shm)) {
        if (h == hole) {
            /* found the hole */
            break;
        }

        prev = h;
    }
    assert(h);

    /* fíx offsets */
    if (prev) {
        prev->next_hole_off = hole->next_hole_off;
    } else {
        ext_shm->first_hole_off = hole->next_hole_off;
    }
}

void
sr_ext_hole_add(sr_ext_shm_t *ext_shm, uint32_t off, uint32_t size)
{
    sr_ext_hole_t *next, *prev = NULL, *hole;
    int con_prev = 0, con_next = 0;

    for (next = sr_ext_hole_next(NULL, ext_shm); next; next = sr_ext_hole_next(next, ext_shm)) {
        if ((char *)next - (char *)ext_shm > off) {
            /* found the next hole */
            break;
        }

        prev = next;
    }

    if (prev && (((char *)prev - (char *)ext_shm) + prev->size == off)) {
        /* connecting with prev */
        con_prev = 1;
    }
    if (next && (off + size == (char *)next - (char *)ext_shm)) {
        /* connecting with next */
        con_next = 1;
    }

    hole = (sr_ext_hole_t *)((char *)ext_shm + off);
    if (con_prev && con_next) {
        /* prev + hole + next */
        prev->size += size + next->size;
        prev->next_hole_off = next->next_hole_off;
    } else if (con_prev) {
        /* prev + hole -> (next) */
        prev->size += size;
    } else if (con_next) {
        /* (prev) -> hole + next */
        if (prev) {
            prev->next_hole_off = off;
        } else {
            ext_shm->first_hole_off = off;
        }
        hole->size = size + next->size;
        hole->next_hole_off = next->next_hole_off;
    } else {
        /* (prev) -> hole -> (next) */
        if (prev) {
            prev->next_hole_off = off;
        } else {
            ext_shm->first_hole_off = off;
        }
        hole->size = size;
        if (next) {
            hole->next_hole_off = (char *)next - (char *)ext_shm;
        } else {
            hole->next_hole_off = 0;
        }
    }
}

off_t
sr_shmcpy(char *shm_addr, const void *src, size_t size, char **shm_end)
{
    off_t ret;

    if (!size) {
        return 0;
    }

    if (src) {
        memcpy(*shm_end, src, size);
    }
    ret = *shm_end - shm_addr;
    *shm_end += SR_SHM_SIZE(size);

    return ret;
}

off_t
sr_shmstrcpy(char *shm_addr, const char *str, char **shm_end)
{
    off_t ret;

    assert(str);

    strcpy(*shm_end, str);
    ret = *shm_end - shm_addr;
    *shm_end += sr_strshmlen(str);

    return ret;
}

size_t
sr_strshmlen(const char *str)
{
    /* align */
    return SR_SHM_SIZE(strlen(str) + 1);
}

/**
 * @brief Use a found hole (remove it), add a smaller hole if it is not used fully.
 *
 * @param[in] ext_shm Ext SHM.
 * @param[in] hole Hole to use.
 * @param[in] used_size Used size from the hole.
 */
static void
sr_shmrealloc_use_hole(sr_ext_shm_t *ext_shm, sr_ext_hole_t *hole, uint32_t used_size)
{
    uint32_t new_hole_size;

    new_hole_size = hole->size - used_size;

    /* we are using this hole, remove it */
    sr_ext_hole_del(ext_shm, hole);
    if (new_hole_size) {
        /* the full hole will not be used, add a smaller one */
        sr_ext_hole_add(ext_shm, (((char *)hole) - (char *)ext_shm) + used_size, new_hole_size);
    }
}

sr_error_info_t *
sr_shmrealloc_add(sr_shm_t *shm_ext, off_t *shm_array_off, uint32_t *shm_count, int in_ext_shm, size_t item_size,
        int64_t add_idx, void **new_item, size_t dyn_attr_size, off_t *dyn_attr_off)
{
    sr_error_info_t *err_info = NULL;
    off_t new_array_off = 0, attr_off = 0;
    size_t new_ext_size, new_array_size, array_size_diff;
    char *old_shm_addr;
    sr_ext_shm_t *ext_shm = (sr_ext_shm_t *)shm_ext->addr;
    sr_ext_hole_t *con_array_hole = NULL, *array_hole = NULL, *attr_hole = NULL;

    assert((*shm_array_off && *shm_count) || (!*shm_array_off && !*shm_count));
    assert((add_idx > -2) && (add_idx <= *shm_count));
    assert(!dyn_attr_size || dyn_attr_off);

    if (dyn_attr_off) {
        *dyn_attr_off = 0;
    }
    if (add_idx == -1) {
        /* add at the end */
        add_idx = *shm_count;
    }
    new_ext_size = shm_ext->size;
    new_array_size = SR_SHM_SIZE((*shm_count + 1) * item_size);
    array_size_diff = new_array_size - SR_SHM_SIZE(*shm_count * item_size);

    /*
     * get all the suitable holes or offsets
     * !! the holes are immediately updated (removed, so that the holes are not reused) so they must only be used as pointers !!
     */

    /* sizes may be equal because of alignment */
    if (array_size_diff) {
        if (*shm_array_off) {
            /* try to find a hole right after the current array, we would not need to move the array then */
            con_array_hole = sr_ext_hole_find(ext_shm, *shm_array_off + array_size_diff, array_size_diff);
        }
        if (!con_array_hole) {
            /* find suitable hole or new offset for the array */
            array_hole = sr_ext_hole_find(ext_shm, 0, new_array_size);
            if (!array_hole) {
                new_array_off = new_ext_size;
                new_ext_size += new_array_size;
            } else {
                sr_shmrealloc_use_hole(ext_shm, array_hole, new_array_size);
            }
        } else {
            sr_shmrealloc_use_hole(ext_shm, con_array_hole, array_size_diff);
        }
    }
    if (dyn_attr_size) {
        /* find suitable hole or new offset for the dynamic attribute */
        attr_hole = sr_ext_hole_find(ext_shm, 0, dyn_attr_size);
        if (!attr_hole) {
            attr_off = new_ext_size;
            new_ext_size += dyn_attr_size;
        } else {
            sr_shmrealloc_use_hole(ext_shm, attr_hole, dyn_attr_size);
        }
    }

    /*
     * we need to enlarge the ext SHM
     */
    if (new_ext_size > shm_ext->size) {
        /* remember current SHM mapping address */
        old_shm_addr = shm_ext->addr;

        /* remap ext SHM */
        if ((err_info = sr_shm_remap(shm_ext, new_ext_size))) {
            return err_info;
        }

        /* update our pointers after ext SHM was remapped */
        if (in_ext_shm) {
            shm_array_off = (off_t *)(shm_ext->addr + (((char *)shm_array_off) - old_shm_addr));
            shm_count = (uint32_t *)(shm_ext->addr + (((char *)shm_count) - old_shm_addr));
        }
        if (con_array_hole) {
            con_array_hole = (sr_ext_hole_t *)(shm_ext->addr + (((char *)con_array_hole) - old_shm_addr));
        }
        if (array_hole) {
            array_hole = (sr_ext_hole_t *)(shm_ext->addr + (((char *)array_hole) - old_shm_addr));
        }
        if (attr_hole) {
            attr_hole = (sr_ext_hole_t *)(shm_ext->addr + (((char *)attr_hole) - old_shm_addr));
        }
        ext_shm = (sr_ext_shm_t *)shm_ext->addr;
    }

    /*
     * set the offsets for the new array/dynamic attribute
     */
    if (!array_size_diff || con_array_hole) {
        /* array is not moved */
        new_array_off = *shm_array_off;
    } else if (array_hole) {
        /* moving the array to this hole */
        new_array_off = ((char *)array_hole) - shm_ext->addr;
    } /* else new_array_off is set */
    assert(new_array_off);
    if (dyn_attr_size) {
        if (attr_hole) {
            attr_off = ((char *)attr_hole) - shm_ext->addr;
        }
        assert(attr_off);
    }

    /*
     * perform the actual (re)allocation
     */
    if (array_size_diff && !con_array_hole && add_idx) {
        /* copy preceding items (only if the array is moved) */
        memcpy(shm_ext->addr + new_array_off, shm_ext->addr + *shm_array_off, add_idx * item_size);
    }

    if (add_idx < *shm_count) {
        /* copy succeeding items (always, because we are inserting into the array, the memory can overlap) */
        memmove(shm_ext->addr + new_array_off + (add_idx + 1) * item_size,
                shm_ext->addr + *shm_array_off + add_idx * item_size, (*shm_count - add_idx) * item_size);
    }

    /* add new hole if the array was moved */
    if (array_size_diff && *shm_array_off && !con_array_hole) {
        sr_ext_hole_add(ext_shm, *shm_array_off, SR_SHM_SIZE(*shm_count * item_size));
    }

    /* update array and attribute offset */
    *shm_array_off = new_array_off;
    if (dyn_attr_size) {
        *dyn_attr_off = attr_off;
    }

    /* return pointer to the new item and update count */
    *new_item = (shm_ext->addr + *shm_array_off) + (add_idx * item_size);
    ++(*shm_count);

    return NULL;
}

void
sr_shmrealloc_del(sr_shm_t *shm_ext, off_t *shm_array_off, uint32_t *shm_count, size_t item_size, uint32_t del_idx,
        size_t dyn_attr_size, off_t dyn_attr_off)
{
    sr_ext_shm_t *ext_shm = (sr_ext_shm_t *)shm_ext->addr;
    size_t array_size_diff;
    uint32_t new_hole_off[2] = {0}, new_hole_size[2] = {0}, i;

    assert((!dyn_attr_size && !dyn_attr_off) || (dyn_attr_size && dyn_attr_off));
    assert(dyn_attr_size == SR_SHM_SIZE(dyn_attr_size));

    array_size_diff = SR_SHM_SIZE(*shm_count * item_size) - SR_SHM_SIZE((*shm_count - 1) * item_size);

    /*
     * remember new holes
     */
    if (array_size_diff) {
        new_hole_off[0] = *shm_array_off + SR_SHM_SIZE((*shm_count - 1) * item_size);
        new_hole_size[0] = array_size_diff;
    }
    if (dyn_attr_size) {
        new_hole_off[1] = dyn_attr_off;
        new_hole_size[1] = dyn_attr_size;
    }

    /*
     * perform the removal
     */
    --(*shm_count);
    if (!*shm_count) {
        /* the only item removed */
        *shm_array_off = 0;
    } else if (del_idx < *shm_count) {
        /* move all following items, we may need to keep the order intact */
        memmove((shm_ext->addr + *shm_array_off) + (del_idx * item_size),
                (shm_ext->addr + *shm_array_off) + ((del_idx + 1) * item_size),
                (*shm_count - del_idx) * item_size);
    }

    /*
     * add new holes
     */
    for (i = 0; i < 2; ++i) {
        if (new_hole_size[i]) {
            sr_ext_hole_add(ext_shm, new_hole_off[i], new_hole_size[i]);
        }
    }
}

/**
 * @brief Wrapper for pthread_mutex_init().
 *
 * @param[in,out] lock pthread mutex to initialize.
 * @param[in] shared Whether the mutex will be shared between processes or not.
 * @param[in] robust Whether the mutex should support recovery after its owner dies or not.
 * @return err_info, NULL on success.
 */
static sr_error_info_t *
_sr_mutex_init(pthread_mutex_t *lock, int shared, int robust)
{
    sr_error_info_t *err_info = NULL;
    pthread_mutexattr_t attr;
    int ret;

    /* check address alignment */
    if (SR_MUTEX_ALIGN_CHECK(lock)) {
        sr_errinfo_new(&err_info, SR_ERR_INTERNAL, NULL, "Mutex address not aligned.");
        return err_info;
    }

    if (shared || robust) {
        /* init attr */
        if ((ret = pthread_mutexattr_init(&attr))) {
            sr_errinfo_new(&err_info, SR_ERR_SYS, NULL, "Initializing pthread attr failed (%s).", strerror(ret));
            return err_info;
        }

        if (shared && (ret = pthread_mutexattr_setpshared(&attr, PTHREAD_PROCESS_SHARED))) {
            pthread_mutexattr_destroy(&attr);
            sr_errinfo_new(&err_info, SR_ERR_SYS, NULL, "Changing pthread attr failed (%s).", strerror(ret));
            return err_info;
        }

        if (robust && (ret = pthread_mutexattr_setrobust(&attr, PTHREAD_MUTEX_ROBUST))) {
            pthread_mutexattr_destroy(&attr);
            sr_errinfo_new(&err_info, SR_ERR_SYS, NULL, "Changing pthread attr failed (%s).", strerror(ret));
            return err_info;
        }

        if ((ret = pthread_mutex_init(lock, &attr))) {
            pthread_mutexattr_destroy(&attr);
            sr_errinfo_new(&err_info, SR_ERR_SYS, NULL, "Initializing pthread mutex failed (%s).", strerror(ret));
            return err_info;
        }
        pthread_mutexattr_destroy(&attr);
    } else {
        if ((ret = pthread_mutex_init(lock, NULL))) {
            sr_errinfo_new(&err_info, SR_ERR_SYS, NULL, "Initializing pthread mutex failed (%s).", strerror(ret));
            return err_info;
        }
    }

    return NULL;
}

sr_error_info_t *
sr_mutex_init(pthread_mutex_t *lock, int shared)
{
    return _sr_mutex_init(lock, shared, shared);
}

sr_error_info_t *
sr_mlock(pthread_mutex_t *lock, int timeout_ms, const char *func, sr_lock_recover_cb cb, void *cb_data)
{
    sr_error_info_t *err_info = NULL;
    struct timespec abs_ts;
    int ret;

    assert(timeout_ms);

    if (timeout_ms == -1) {
        ret = pthread_mutex_lock(lock);
    } else {
        sr_time_get(&abs_ts, (uint32_t)timeout_ms);
        ret = pthread_mutex_timedlock(lock, &abs_ts);
    }

    if (ret == EOWNERDEAD) {
        /* make consistent */
        ret = pthread_mutex_consistent(lock);
        SR_CHECK_INT_RET(ret, err_info);

        /* recover */
        if (cb) {
            cb(SR_LOCK_WRITE, 0, cb_data);
        }

        SR_LOG_WRN("Recovered a lock with a dead owner (%s).", func);
    } else if (ret) {
        SR_ERRINFO_LOCK(&err_info, func, ret);
        return err_info;
    }

    return NULL;
}

void
sr_munlock(pthread_mutex_t *lock)
{
    int ret;

    ret = pthread_mutex_unlock(lock);
    if (ret) {
        SR_LOG_WRN("Unlocking a mutex failed (%s).", strerror(ret));
    }
}

/**
 * @brief Wrapper for pthread_cond_init().
 *
 * @param[out] cond Condition variable to initialize.
 * @param[in] shared Whether the condition will be shared among processes.
 * @return err_info, NULL on error.
 */
static sr_error_info_t *
sr_cond_init(pthread_cond_t *cond, int shared)
{
    sr_error_info_t *err_info = NULL;
    pthread_condattr_t attr;
    int ret;

    /* check address alignment */
    if (SR_COND_ALIGN_CHECK(cond)) {
        sr_errinfo_new(&err_info, SR_ERR_INTERNAL, NULL, "Condition variable address not aligned.");
        return err_info;
    }

    if (shared) {
        /* init attr */
        if ((ret = pthread_condattr_init(&attr))) {
            sr_errinfo_new(&err_info, SR_ERR_SYS, NULL, "Initializing pthread attr failed (%s).", strerror(ret));
            return err_info;
        }
        if ((ret = pthread_condattr_setpshared(&attr, PTHREAD_PROCESS_SHARED))) {
            pthread_condattr_destroy(&attr);
            sr_errinfo_new(&err_info, SR_ERR_SYS, NULL, "Changing pthread attr failed (%s).", strerror(ret));
            return err_info;
        }

        if ((ret = pthread_cond_init(cond, &attr))) {
            pthread_condattr_destroy(&attr);
            sr_errinfo_new(&err_info, SR_ERR_SYS, NULL, "Initializing pthread rwlock failed (%s).", strerror(ret));
            return err_info;
        }
        pthread_condattr_destroy(&attr);
    } else {
        if ((ret = pthread_cond_init(cond, NULL))) {
            sr_errinfo_new(&err_info, SR_ERR_SYS, NULL, "Initializing pthread rwlock failed (%s).", strerror(ret));
            return err_info;
        }
    }

    return NULL;
}

sr_error_info_t *
sr_rwlock_init(sr_rwlock_t *rwlock, int shared)
{
    sr_error_info_t *err_info = NULL;

    if ((err_info = sr_mutex_init(&rwlock->mutex, shared))) {
        return err_info;
    }
    if ((err_info = sr_cond_init(&rwlock->cond, shared))) {
        pthread_mutex_destroy(&rwlock->mutex);
        return err_info;
    }

    if ((err_info = _sr_mutex_init(&rwlock->r_mutex, shared, 0))) {
        pthread_mutex_destroy(&rwlock->mutex);
        pthread_cond_destroy(&rwlock->cond);
        return err_info;
    }
    memset(rwlock->readers, 0, sizeof rwlock->readers);
    rwlock->upgr = 0;
    rwlock->writer = 0;

    return NULL;
}

void
sr_rwlock_destroy(sr_rwlock_t *rwlock)
{
    pthread_mutex_destroy(&rwlock->mutex);
    pthread_cond_destroy(&rwlock->cond);
    pthread_mutex_destroy(&rwlock->r_mutex);
}

/**
 * @brief Add a reader CID to a rwlock.
 *
 * @param[in] rwlock Lock to add a reader to.
 * @param[in] cid Owner CID.
 */
static void
sr_rwlock_reader_add(sr_rwlock_t *rwlock, sr_cid_t cid)
{
    sr_error_info_t *err_info = NULL;
    int ret;
    uint32_t i;

    /* READ MUTEX LOCK */
    ret = pthread_mutex_lock(&rwlock->r_mutex);
    if (ret) {
        SR_ERRINFO_INT(&err_info);
        sr_errinfo_free(&err_info);
    }

    /* find first free item */
    for (i = 0; rwlock->readers[i] && (i < SR_RWLOCK_READ_LIMIT); ++i) {}
    if (i == SR_RWLOCK_READ_LIMIT) {
        sr_errinfo_new(&err_info, SR_ERR_INTERNAL, NULL, "Concurrent reader limit %d reached!", SR_RWLOCK_READ_LIMIT);
        sr_errinfo_free(&err_info);
        goto unlock;
    }

    /* assign owner cid */
    rwlock->readers[i] = cid;

unlock:
    if (!ret) {
        /* READ MUTEX UNLOCK */
        pthread_mutex_unlock(&rwlock->r_mutex);
    }
}

static void
sr_rwlock_reader_del_(sr_cid_t *readers, uint32_t i)
{
    /* move all the following CIDs so that there are no holes */
    while ((i < (SR_RWLOCK_READ_LIMIT - 1)) && readers[i + 1]) {
        readers[i] = readers[i + 1];
        ++i;
    }

    /* remove the last CID */
    readers[i] = 0;
}

/**
 * @brief Remove a reader CID from a rwlock.
 *
 * @param[in] rwlock Lock to remove a reader from.
 * @param[in] cid Owner CID.
 */
static void
sr_rwlock_reader_del(sr_rwlock_t *rwlock, sr_cid_t cid)
{
    sr_error_info_t *err_info = NULL;
    int ret;
    uint32_t i;

    /* READ MUTEX LOCK */
    ret = pthread_mutex_lock(&rwlock->r_mutex);
    if (ret) {
        SR_ERRINFO_INT(&err_info);
        sr_errinfo_free(&err_info);
    }

    /* find a CID match */
    for (i = 0; rwlock->readers[i] && (rwlock->readers[i] != cid) && (i < SR_RWLOCK_READ_LIMIT); ++i) {}
    if ((i == SR_RWLOCK_READ_LIMIT) || (rwlock->readers[i] != cid)) {
        /* CID not found */
        SR_ERRINFO_INT(&err_info);
        sr_errinfo_free(&err_info);
        goto unlock;
    }

    /* remove the CID */
    sr_rwlock_reader_del_(rwlock->readers, i);

unlock:
    if (!ret) {
        /* READ MUTEX UNLOCK */
        pthread_mutex_unlock(&rwlock->r_mutex);
    }
}

/**
 * @brief Recover a sysrepo RW lock.
 * Mutex must be held!
 *
 * @param[in] rwlock RW lock to recover.
 * @param[in] func Lock caller function.
 * @param[in] cb Optional callback to call for each recovered lock.
 * @param[in] cb_data User data for @p cb.
 */
static void
sr_rwlock_recover(sr_rwlock_t *rwlock, const char *func, sr_lock_recover_cb cb, void *cb_data)
{
    uint32_t i = 0;
    sr_cid_t cid;

    /* readers */
    while (rwlock->readers[i] && (i < SR_RWLOCK_READ_LIMIT)) {
        if (!sr_conn_is_alive(rwlock->readers[i])) {
            /* remove the dead reader */
            cid = rwlock->readers[i];
            sr_rwlock_reader_del_(rwlock->readers, i);

            /* recover */
            if (cb) {
                cb(SR_LOCK_READ, cid, cb_data);
            }
            SR_LOG_WRN("Recovered a read-lock of CID %" PRIu32 " (%s).", cid, func);
        } else {
            ++i;
        }
    }

    /* read-upgr */
    if (rwlock->upgr) {
        if (!sr_conn_is_alive(rwlock->upgr)) {
            cid = rwlock->upgr;
            rwlock->upgr = 0;

            /* recover */
            if (cb) {
                cb(SR_LOCK_READ_UPGR, cid, cb_data);
            }
            SR_LOG_WRN("Recovered a read-upgr-lock of CID %" PRIu32 " (%s).", cid, func);
        }
    }

    /* write */
    if (rwlock->writer) {
        if (!sr_conn_is_alive(rwlock->writer)) {
            cid = rwlock->writer;
            rwlock->writer = 0;

            /* recover */
            if (cb) {
                cb(SR_LOCK_WRITE, cid, cb_data);
            }
            SR_LOG_WRN("Recovered a write-lock of CID %" PRIu32 " (%s).", cid, func);
        }
    }
}

sr_error_info_t *
sr_rwlock(sr_rwlock_t *rwlock, int timeout_ms, sr_lock_mode_t mode, sr_cid_t cid, const char *func,
        sr_lock_recover_cb cb, void *cb_data)
{
    sr_error_info_t *err_info = NULL;
    struct timespec timeout_ts;
    int ret;

    assert(mode && (timeout_ms > 0) && cid);

    sr_time_get(&timeout_ts, timeout_ms);

    /* MUTEX LOCK */
    ret = pthread_mutex_timedlock(&rwlock->mutex, &timeout_ts);

    if (ret == EOWNERDEAD) {
        /* make it consistent */
        ret = pthread_mutex_consistent(&rwlock->mutex);

        /* recover the lock */
        assert(rwlock->writer);
        sr_rwlock_recover(rwlock, func, cb, cb_data);
        assert(!rwlock->writer);
        SR_CHECK_INT_RET(ret, err_info);
    } else if (ret) {
        SR_ERRINFO_LOCK(&err_info, func, ret);
        return err_info;
    }

    if (mode == SR_LOCK_WRITE) {
        /* write lock */
        if (rwlock->readers[0]) {
            /* instead of waiting, try to recover the lock immediately */
            sr_rwlock_recover(rwlock, func, cb, cb_data);
        }

        /* wait until there are no readers */
        ret = 0;
        while (!ret && rwlock->readers[0]) {
            /* COND WAIT */
            ret = pthread_cond_timedwait(&rwlock->cond, &rwlock->mutex, &timeout_ts);
        }
        if (ret == ETIMEDOUT) {
            /* recover the lock again, the owner may have died while processing */
            sr_rwlock_recover(rwlock, func, cb, cb_data);
            if (!rwlock->readers[0]) {
                /* recovered */
                ret = 0;
            }
        }
        if (ret) {
            goto error_cond_unlock;
        }

        /* consistency checks */
        assert(!rwlock->upgr && !rwlock->writer);

        /* set writer flag */
        rwlock->writer = cid;
    } else {
        /* read lock */
        if (mode == SR_LOCK_READ_UPGR) {
            if (rwlock->readers[0]) {
                /* instead of waiting, try to recover the lock immediately */
                sr_rwlock_recover(rwlock, func, cb, cb_data);
            }

            /* wait until there is no read-upgr lock */
            ret = 0;
            while (!ret && rwlock->upgr) {
                /* COND WAIT */
                ret = pthread_cond_timedwait(&rwlock->cond, &rwlock->mutex, &timeout_ts);
            }
            if (ret == ETIMEDOUT) {
                /* recover the lock again, the owner may have died while processing */
                sr_rwlock_recover(rwlock, func, cb, cb_data);
                if (!rwlock->upgr) {
                    /* recovered */
                    ret = 0;
                }
            }
            if (ret) {
                goto error_cond_unlock;
            }

            /* set upgradeable flag */
            rwlock->upgr = cid;
        }

        /* add a reader */
        sr_rwlock_reader_add(rwlock, cid);

        /* MUTEX UNLOCK */
        pthread_mutex_unlock(&rwlock->mutex);
    }

    return NULL;

error_cond_unlock:
    /* MUTEX UNLOCK */
    pthread_mutex_unlock(&rwlock->mutex);

    SR_ERRINFO_COND(&err_info, func, ret);
    return err_info;
}

sr_error_info_t *
sr_rwrelock(sr_rwlock_t *rwlock, int timeout_ms, sr_lock_mode_t mode, sr_cid_t cid, const char *func,
        sr_lock_recover_cb cb, void *cb_data)
{
    sr_error_info_t *err_info = NULL;
    struct timespec timeout_ts;
    int ret;

    assert(mode && cid);
    assert((mode != SR_LOCK_WRITE) || (timeout_ms > 0));

    if (mode == SR_LOCK_WRITE) {
        /*
         * upgrade from upgradeable read-lock to write-lock
         */
        sr_time_get(&timeout_ts, timeout_ms);

        /* MUTEX LOCK */
        ret = pthread_mutex_timedlock(&rwlock->mutex, &timeout_ts);
        if (ret) {
            SR_ERRINFO_LOCK(&err_info, func, ret);
            return err_info;
        }

        /* consistency checks */
        assert(rwlock->upgr == cid);

        /* remove our reader */
        sr_rwlock_reader_del(rwlock, cid);

        if (rwlock->readers[0]) {
            /* instead of waiting, try to recover the lock immediately */
            sr_rwlock_recover(rwlock, func, cb, cb_data);
        }

        /* wait until there are no readers */
        ret = 0;
        while (!ret && rwlock->readers[0]) {
            /* COND WAIT */
            ret = pthread_cond_timedwait(&rwlock->cond, &rwlock->mutex, &timeout_ts);
        }
        if (ret == ETIMEDOUT) {
            sr_rwlock_recover(rwlock, func, cb, cb_data);
            if (!rwlock->readers[0]) {
                /* recovered */
                ret = 0;
            }
        }
        if (ret) {
            /* put back our reader */
            sr_rwlock_reader_add(rwlock, cid);

            SR_ERRINFO_COND(&err_info, func, ret);
            goto cleanup_unlock;
        }

        /* additional consistency check */
        assert(rwlock->upgr == cid);

        /* update flags */
        rwlock->upgr = 0;
        rwlock->writer = cid;

        /* simply keep the lock */
        return NULL;
    }

    /*
     * downgrade from write-lock to read-lock (optionally with upgrade capability)
     */

    /* consistency checks */
    assert(!rwlock->readers[0] && !rwlock->upgr && (rwlock->writer == cid));

    /* remove writer flag */
    rwlock->writer = 0;

    if (mode == SR_LOCK_READ_UPGR) {
        /* we want the upgrade capability */
        rwlock->upgr = cid;
    }

    /* add a reader */
    sr_rwlock_reader_add(rwlock, cid);

cleanup_unlock:
    /* MUTEX UNLOCK */
    pthread_mutex_unlock(&rwlock->mutex);
    return err_info;
}

void
sr_rwunlock(sr_rwlock_t *rwlock, int timeout_ms, sr_lock_mode_t mode, sr_cid_t cid, const char *func)
{
    sr_error_info_t *err_info = NULL;
    struct timespec timeout_ts;
    int ret;

    assert(mode && cid);
    assert((mode == SR_LOCK_WRITE) || (timeout_ms > 0));

    if ((mode == SR_LOCK_READ) || (mode == SR_LOCK_READ_UPGR)) {
        sr_time_get(&timeout_ts, timeout_ms);

        /* MUTEX LOCK */
        ret = pthread_mutex_timedlock(&rwlock->mutex, &timeout_ts);
        if (ret) {
            SR_ERRINFO_LOCK(&err_info, func, ret);
            sr_errinfo_free(&err_info);
        }

        if (mode == SR_LOCK_READ_UPGR) {
            assert(rwlock->upgr == cid);

            /* remove the upgradeable flag */
            rwlock->upgr = 0;
        }

        /* remove this reader */
        sr_rwlock_reader_del(rwlock, cid);
    } else {
        /* we are unlocking a write lock, there can be no readers */
        assert(!rwlock->readers[0] && !rwlock->upgr && (rwlock->writer == cid));

        /* remove the writer flag */
        rwlock->writer = 0;
    }

    /* write-unlock, last read-unlock, or upgradeable read-lock (there may be another upgr-read-lock waiting) */
    if (!rwlock->readers[0] || (mode == SR_LOCK_READ_UPGR)) {
        /* broadcast on condition */
        pthread_cond_broadcast(&rwlock->cond);
    }

    /* MUTEX UNLOCK */
    pthread_mutex_unlock(&rwlock->mutex);
}

int
sr_conn_is_alive(sr_cid_t cid)
{
    int alive = 0;
    sr_error_info_t *err_info;

    if ((err_info = sr_shmmain_conn_check(cid, &alive, NULL))) {
        SR_LOG_WRN("Failed to check connection %"PRIu32" aliveness.", cid);
        sr_errinfo_free(&err_info);
        /* if check fails, assume the connection is alive */
        alive = 1;
    }

    return alive;
}

void *
sr_realloc(void *ptr, size_t size)
{
    void *new_mem;

    new_mem = realloc(ptr, size);
    if (!new_mem) {
        free(ptr);
    }

    return new_mem;
}

sr_error_info_t *
sr_cp_path(const char *to, const char *from, mode_t file_mode)
{
    sr_error_info_t *err_info = NULL;
    int fd_to = -1, fd_from = -1;
    char *out_ptr, buf[4096];
    ssize_t nread, nwritten;

    /* open "from" file */
    fd_from = sr_open(from, O_RDONLY, 0);
    if (fd_from < 0) {
        SR_ERRINFO_SYSERRPATH(&err_info, "open", from);
        goto cleanup;
    }

    /* open "to" */
    fd_to = sr_open(to, O_WRONLY | O_TRUNC | O_CREAT, file_mode);
    if (fd_to < 0) {
        SR_ERRINFO_SYSERRPATH(&err_info, "open", to);
        goto cleanup;
    }

    while ((nread = read(fd_from, buf, sizeof buf)) > 0) {
        out_ptr = buf;
        do {
            nwritten = write(fd_to, out_ptr, nread);
            if (nwritten >= 0) {
                nread -= nwritten;
                out_ptr += nwritten;
            } else if (errno != EINTR) {
                SR_ERRINFO_SYSERRNO(&err_info, "write");
                goto cleanup;
            }
        } while (nread > 0);
    }
    if (nread == -1) {
        SR_ERRINFO_SYSERRNO(&err_info, "read");
        goto cleanup;
    }

    /* success */

cleanup:
    if (fd_from > -1) {
        close(fd_from);
    }
    if (fd_to > -1) {
        close(fd_to);
    }
    return err_info;
}

/**
 * @brief Set the correct group owner of a path.
 *
 * @param[in] path Path to use.
 * @return err_info, NULL on success.
 */
static sr_error_info_t *
sr_path_set_group(const char *path)
{
    sr_error_info_t *err_info = NULL;
    sr_error_t err_code;
    struct stat st;
    const char *sr_group = SR_GROUP;
    gid_t sr_gid;

    if (!strlen(sr_group)) {
        /* nothing to do */
        return NULL;
    }

    /* get the desired GID */
    if ((err_info = sr_get_grp(&sr_gid, (char **)&sr_group))) {
        return err_info;
    }

    /* stat */
    if (stat(path, &st) == -1) {
        if (errno == EACCES) {
            sr_errinfo_new(&err_info, SR_ERR_UNAUTHORIZED, NULL, "Stat of \"%s\" failed.", path);
        } else {
            SR_ERRINFO_SYSERRNO(&err_info, "stat");
        }
        return err_info;
    }

    if (st.st_gid == sr_gid) {
        /* fine, nothing to do */
        return NULL;
    }

    /* set correct GID */
    if (chown(path, -1, sr_gid) == -1) {
        if ((errno == EACCES) || (errno = EPERM)) {
            err_code = SR_ERR_UNAUTHORIZED;
        } else {
            err_code = SR_ERR_INTERNAL;
        }
        sr_errinfo_new(&err_info, err_code, NULL, "Changing owner of \"%s\" failed (%s).", path, strerror(errno));
        return err_info;
    }

    return NULL;
}

int
sr_open(const char *pathname, int flags, mode_t mode)
{
    sr_error_info_t *err_info = NULL;
    mode_t um;
    int fd;

    /* O_NOFOLLOW enforces that files are not symlinks -- all opened
     *   files are created by sysrepo so there cannot be any symlinks.
     * O_CLOEXEC enforces that forking with an open sysrepo connection
     *   is forbidden.
     */
    flags |= O_NOFOLLOW | O_CLOEXEC;

    /* set umask so that the correct permissions are really set */
    um = umask(SR_UMASK);

    /* open the file */
    fd = open(pathname, flags, mode);

    /* restore umask (should not modify errno) */
    umask(um);

    if (fd == -1) {
        /* error */
        return fd;
    }

    /* set GID correctly */
    if ((err_info = sr_path_set_group(pathname))) {
        /* errno is kept */
        sr_errinfo_free(&err_info);
        close(fd);
        return -1;
    }

    /* success */
    return fd;
}

sr_error_info_t *
sr_mkpath(char *path, mode_t mode)
{
    sr_error_info_t *err_info = NULL;
    mode_t um;
    char *p = NULL;

    assert(path[0] == '/');

    /* set umask so that the correct permissions are really set */
    um = umask(SR_UMASK);

    /* create each directory in the path */
    for (p = strchr(path + 1, '/'); p; p = strchr(p + 1, '/')) {
        *p = '\0';
        if (mkdir(path, mode) == -1) {
            if (errno != EEXIST) {
                sr_errinfo_new(&err_info, SR_ERR_SYS, NULL, "Creating directory \"%s\" failed (%s).", path, strerror(errno));
                goto cleanup;
            }
        } else if ((err_info = sr_path_set_group(path))) {
            goto cleanup;
        }
        *p = '/';
    }

    /* create the last directory in the path */
    if (mkdir(path, mode) == -1) {
        if (errno != EEXIST) {
            sr_errinfo_new(&err_info, SR_ERR_SYS, NULL, "Creating directory \"%s\" failed (%s).", path, strerror(errno));
            goto cleanup;
        }
    } else if ((err_info = sr_path_set_group(path))) {
        goto cleanup;
    }

cleanup:
    if (p) {
        *p = '/';
    }
    umask(um);
    return err_info;
}

char *
sr_get_first_ns(const char *expr)
{
    int i;

    if (expr[0] != '/') {
        return NULL;
    }
    if (expr[1] == '/') {
        expr += 2;
    } else {
        ++expr;
    }

    if (!isalpha(expr[0]) && (expr[0] != '_')) {
        return NULL;
    }
    for (i = 1; expr[i] && (isalnum(expr[i]) || (expr[i] == '_') || (expr[i] == '-') || (expr[i] == '.')); ++i) {}
    if (expr[i] != ':') {
        return NULL;
    }

    return strndup(expr, i);
}

sr_error_info_t *
sr_get_trim_predicates(const char *expr, char **expr2)
{
    sr_error_info_t *err_info = NULL;
    int quot = 0, pred = 0;
    char *str;
    const char *start, *ptr;

    str = malloc(strlen(expr) + 1);
    SR_CHECK_MEM_RET(!str, err_info);
    str[0] = '\0';

    start = expr;
    for (ptr = expr; ptr[0]; ++ptr) {
        if (quot) {
            if (ptr[0] == quot) {
                quot = 0;
            }
        } else if ((ptr[0] == '\'') || (ptr[0] == '\"')) {
            quot = ptr[0];
        } else if (ptr[0] == '[') {
            ++pred;
            if (pred == 1) {
                /* copy expr chunk */
                strncat(str, start, ptr - start);
            }
        } else if (ptr[0] == ']') {
            --pred;
            if (pred < 0) {
                sr_errinfo_new(&err_info, SR_ERR_INVAL_ARG, NULL, "Unexpected character '%c'(%.5s) in expression.", ptr[0], ptr);
                free(str);
                return err_info;
            } else if (pred == 0) {
                /* skip predicate */
                start = ptr + 1;
            }
        }
    }

    if (quot || pred) {
        sr_errinfo_new(&err_info, SR_ERR_INVAL_ARG, NULL, "Unterminated %s in expression.", quot ? "literal" : "predicate");
        free(str);
        return err_info;
    }

    /* copy last expr chunk */
    strncat(str, start, ptr - start);

    *expr2 = str;
    return NULL;
}

const char *
sr_ds2str(sr_datastore_t ds)
{
    switch (ds) {
    case SR_DS_RUNNING:
        return "running";
    case SR_DS_STARTUP:
        return "startup";
    case SR_DS_CANDIDATE:
        return "candidate";
    case SR_DS_OPERATIONAL:
        return "operational";
    }

    return NULL;
}

const char *
sr_ds2ident(sr_datastore_t ds)
{
    switch (ds) {
    case SR_DS_RUNNING:
        return "ietf-datastores:running";
    case SR_DS_STARTUP:
        return "ietf-datastores:startup";
    case SR_DS_CANDIDATE:
        return "ietf-datastores:candidate";
    case SR_DS_OPERATIONAL:
        return "ietf-datastores:operational";
    }

    return NULL;
}

sr_error_info_t *
sr_msleep(uint32_t msec)
{
    sr_error_info_t *err_info = NULL;
    struct timespec ts;
    int ret;

    memset(&ts, 0, sizeof ts);
    ts.tv_sec = msec / 1000;
    ts.tv_nsec = (msec % 1000) * 1000000;

    do {
        ret = nanosleep(&ts, &ts);
    } while ((ret == -1) && (errno = EINTR));

    if (ret == -1) {
        SR_ERRINFO_SYSERRNO(&err_info, "nanosleep");
        return err_info;
    }

    return NULL;
}

int
sr_vsprintf(char **str, int *str_len, int offset, const char *format, va_list ap)
{
    va_list ap2;
    int req_len;

    if (!*str_len) {
        *str_len = SR_MSG_LEN_START;
        *str = malloc(*str_len);
        if (!*str) {
            req_len = -1;
            goto cleanup;
        }
    }

    va_copy(ap2, ap);

    /* learn how much bytes are needed */
    req_len = vsnprintf(*str + offset, *str_len - offset, format, ap);
    if (req_len == -1) {
        goto cleanup;
    } else if (req_len >= *str_len - offset) {
        /* the length is not enough */
        *str_len = req_len + offset + 1;
        *str = sr_realloc(*str, *str_len);
        if (!*str) {
            req_len = -1;
            goto cleanup;
        }

        /* now print the full message */
        req_len = vsnprintf(*str + offset, *str_len - offset, format, ap2);
        if (req_len == -1) {
            goto cleanup;
        }
    }

cleanup:
    if (req_len == -1) {
        free(*str);
        *str = NULL;
    }
    va_end(ap2);
    return req_len;
}

int
sr_sprintf(char **str, int *str_len, int offset, const char *format, ...)
{
    va_list ap;
    int ret;

    va_start(ap, format);
    ret = sr_vsprintf(str, str_len, offset, format, ap);
    va_end(ap);

    return ret;
}

sr_error_info_t *
sr_file_get_size(int fd, size_t *size)
{
    sr_error_info_t *err_info = NULL;
    struct stat st;

    if (fstat(fd, &st) == -1) {
        SR_ERRINFO_SYSERRNO(&err_info, "fstat");
        return err_info;
    }

    *size = st.st_size;
    return NULL;
}

const char *
sr_ev2str(sr_sub_event_t ev)
{
    sr_error_info_t *err_info = NULL;

    switch (ev) {
    case SR_SUB_EV_UPDATE:
        return "update";
    case SR_SUB_EV_CHANGE:
        return "change";
    case SR_SUB_EV_DONE:
        return "done";
    case SR_SUB_EV_ABORT:
        return "abort";
    case SR_SUB_EV_ENABLED:
        return "enabled";
    case SR_SUB_EV_OPER:
        return "operational";
    case SR_SUB_EV_RPC:
        return "rpc";
    case SR_SUB_EV_NOTIF:
        return "notif";
    default:
        SR_ERRINFO_INT(&err_info);
        sr_errinfo_free(&err_info);
        break;
    }

    return NULL;
}

sr_event_t
sr_ev2api(sr_sub_event_t ev)
{
    sr_error_info_t *err_info = NULL;

    switch (ev) {
    case SR_SUB_EV_UPDATE:
        return SR_EV_UPDATE;
    case SR_SUB_EV_CHANGE:
        return SR_EV_CHANGE;
    case SR_SUB_EV_DONE:
        return SR_EV_DONE;
    case SR_SUB_EV_ABORT:
        return SR_EV_ABORT;
    case SR_SUB_EV_ENABLED:
        return SR_EV_ENABLED;
    case SR_SUB_EV_RPC:
        return SR_EV_RPC;
    default:
        SR_ERRINFO_INT(&err_info);
        sr_errinfo_free(&err_info);
        break;
    }

    return 0;
}

sr_error_info_t *
sr_val_ly2sr(const struct lyd_node *node, sr_val_t *sr_val)
{
    sr_error_info_t *err_info = NULL;
    char *ptr, *origin;
    const struct lyd_node_term *leaf;
    const struct lyd_value *val;
    struct lyd_node_any *any;
    struct lyd_node *tree;

    sr_val->xpath = lyd_path(node, LYD_PATH_STD, NULL, 0);
    SR_CHECK_MEM_GOTO(!sr_val->xpath, err_info, error);

    sr_val->dflt = node->flags & LYD_DEFAULT ? 1 : 0;

    switch (node->schema->nodetype) {
    case LYS_LEAF:
    case LYS_LEAFLIST:
        leaf = (const struct lyd_node_term *)node;
        val = &leaf->value;
store_value:
        switch (val->realtype->basetype) {
        case LY_TYPE_BINARY:
            sr_val->type = SR_BINARY_T;
            sr_val->data.binary_val = strdup(val->canonical);
            SR_CHECK_MEM_GOTO(!sr_val->data.binary_val, err_info, error);
            break;
        case LY_TYPE_BITS:
            sr_val->type = SR_BITS_T;
            sr_val->data.bits_val = strdup(val->canonical);
            SR_CHECK_MEM_GOTO(!sr_val->data.bits_val, err_info, error);
            break;
        case LY_TYPE_BOOL:
            sr_val->type = SR_BOOL_T;
            sr_val->data.bool_val = val->boolean ? true : false;
            break;
        case LY_TYPE_DEC64:
            sr_val->type = SR_DECIMAL64_T;
            sr_val->data.decimal64_val = strtod(val->canonical, &ptr);
            if (ptr[0]) {
                sr_errinfo_new(&err_info, SR_ERR_VALIDATION_FAILED, NULL, "Value \"%s\" is not a valid decimal64 number.",
                        val->canonical);
                goto error;
            }
            break;
        case LY_TYPE_EMPTY:
            sr_val->type = SR_LEAF_EMPTY_T;
            sr_val->data.string_val = NULL;
            break;
        case LY_TYPE_ENUM:
            sr_val->type = SR_ENUM_T;
            sr_val->data.enum_val = strdup(val->canonical);
            SR_CHECK_MEM_GOTO(!sr_val->data.enum_val, err_info, error);
            break;
        case LY_TYPE_IDENT:
            sr_val->type = SR_IDENTITYREF_T;
            sr_val->data.identityref_val = strdup(val->canonical);
            SR_CHECK_MEM_GOTO(!sr_val->data.identityref_val, err_info, error);
            break;
        case LY_TYPE_INST:
            sr_val->type = SR_INSTANCEID_T;
            sr_val->data.instanceid_val = strdup(val->canonical);
            SR_CHECK_MEM_GOTO(!sr_val->data.instanceid_val, err_info, error);
            break;
        case LY_TYPE_INT8:
            sr_val->type = SR_INT8_T;
            sr_val->data.int8_val = val->int8;
            break;
        case LY_TYPE_INT16:
            sr_val->type = SR_INT16_T;
            sr_val->data.int16_val = val->int16;
            break;
        case LY_TYPE_INT32:
            sr_val->type = SR_INT32_T;
            sr_val->data.int32_val = val->int32;
            break;
        case LY_TYPE_INT64:
            sr_val->type = SR_INT64_T;
            sr_val->data.int64_val = val->int64;
            break;
        case LY_TYPE_STRING:
            sr_val->type = SR_STRING_T;
            sr_val->data.string_val = strdup(val->canonical);
            SR_CHECK_MEM_GOTO(!sr_val->data.string_val, err_info, error);
            break;
        case LY_TYPE_UINT8:
            sr_val->type = SR_UINT8_T;
            sr_val->data.uint8_val = val->uint8;
            break;
        case LY_TYPE_UINT16:
            sr_val->type = SR_UINT16_T;
            sr_val->data.uint16_val = val->uint16;
            break;
        case LY_TYPE_UINT32:
            sr_val->type = SR_UINT32_T;
            sr_val->data.uint32_val = val->uint32;
            break;
        case LY_TYPE_UINT64:
            sr_val->type = SR_UINT64_T;
            sr_val->data.uint64_val = val->uint64;
            break;
        case LY_TYPE_UNION:
            val = &val->subvalue->value;
            goto store_value;
        default:
            SR_ERRINFO_INT(&err_info);
            return err_info;
        }
        break;
    case LYS_CONTAINER:
        if (node->schema->flags & LYS_PRESENCE) {
            sr_val->type = SR_CONTAINER_PRESENCE_T;
        } else {
            sr_val->type = SR_CONTAINER_T;
        }
        break;
    case LYS_LIST:
        sr_val->type = SR_LIST_T;
        break;
    case LYS_NOTIF:
        sr_val->type = SR_NOTIFICATION_T;
        break;
    case LYS_ANYXML:
    case LYS_ANYDATA:
        any = (struct lyd_node_any *)node;
        ptr = NULL;

        switch (any->value_type) {
        case LYD_ANYDATA_STRING:
        case LYD_ANYDATA_XML:
        case LYD_ANYDATA_JSON:
            if (any->value.str) {
                ptr = strdup(any->value.str);
                SR_CHECK_MEM_RET(!ptr, err_info);
            }
            break;
        case LYD_ANYDATA_LYB:
            /* try to convert into a data tree */
            if (lyd_parse_data_mem(LYD_CTX(node), any->value.mem, LYD_LYB, LYD_PARSE_STRICT, 0, &tree)) {
                sr_errinfo_new_ly(&err_info, LYD_CTX(node));
                sr_errinfo_new(&err_info, SR_ERR_INVAL_ARG, NULL, "Failed to convert LYB anyxml/anydata into XML.");
                return err_info;
            }
            free(any->value.mem);
            any->value_type = LYD_ANYDATA_DATATREE;
            any->value.tree = tree;
        /* fallthrough */
        case LYD_ANYDATA_DATATREE:
            lyd_print_mem(&ptr, any->value.tree, LYD_XML, LYD_PRINT_WITHSIBLINGS);
            break;
        }

        if (node->schema->nodetype == LYS_ANYXML) {
            sr_val->type = SR_ANYXML_T;
            sr_val->data.anyxml_val = ptr;
        } else {
            sr_val->type = SR_ANYDATA_T;
            sr_val->data.anydata_val = ptr;
        }
        break;
    default:
        SR_ERRINFO_INT(&err_info);
        return err_info;
    }

    /* origin */
    sr_edit_diff_get_origin(node, &origin, NULL);
    sr_val->origin = origin;

    return NULL;

error:
    free(sr_val->xpath);
    return err_info;
}

char *
sr_val_sr2ly_str(struct ly_ctx *ctx, const sr_val_t *sr_val, const char *xpath, char *buf, int output)
{
    struct lysc_node_leaf *sleaf;
    const struct lysc_type *t, *t2;
    LY_ARRAY_COUNT_TYPE u;

    if (!sr_val) {
        return NULL;
    }

    switch (sr_val->type) {
    case SR_STRING_T:
    case SR_BINARY_T:
    case SR_BITS_T:
    case SR_ENUM_T:
    case SR_IDENTITYREF_T:
    case SR_INSTANCEID_T:
    case SR_ANYDATA_T:
    case SR_ANYXML_T:
        return sr_val->data.string_val;
    case SR_LEAF_EMPTY_T:
        return NULL;
    case SR_BOOL_T:
        return sr_val->data.bool_val ? "true" : "false";
    case SR_DECIMAL64_T:
        /* get fraction-digits */
        sleaf = (struct lysc_node_leaf *)lys_find_path(ctx, NULL, xpath, output);
        if (!sleaf) {
            return NULL;
        }
        t = sleaf->type;
        if (t->basetype == LY_TYPE_LEAFREF) {
            t = ((struct lysc_type_leafref *)t)->realtype;
        }
        if (t->basetype == LY_TYPE_UNION) {
            t2 = NULL;
            LY_ARRAY_FOR(((struct lysc_type_union *)t)->types, u) {
                if (((struct lysc_type_union *)t)->types[u]->basetype == LY_TYPE_DEC64) {
                    t2 = ((struct lysc_type_union *)t)->types[u];
                    break;
                }
            }
            t = t2;
        }
        if (!t) {
            return NULL;
        }
        sprintf(buf, "%.*f", ((struct lysc_type_dec *)t)->fraction_digits, sr_val->data.decimal64_val);
        return buf;
    case SR_UINT8_T:
        sprintf(buf, "%" PRIu8, sr_val->data.uint8_val);
        return buf;
    case SR_UINT16_T:
        sprintf(buf, "%" PRIu16, sr_val->data.uint16_val);
        return buf;
    case SR_UINT32_T:
        sprintf(buf, "%" PRIu32, sr_val->data.uint32_val);
        return buf;
    case SR_UINT64_T:
        sprintf(buf, "%" PRIu64, sr_val->data.uint64_val);
        return buf;
    case SR_INT8_T:
        sprintf(buf, "%" PRId8, sr_val->data.int8_val);
        return buf;
    case SR_INT16_T:
        sprintf(buf, "%" PRId16, sr_val->data.int16_val);
        return buf;
    case SR_INT32_T:
        sprintf(buf, "%" PRId32, sr_val->data.int32_val);
        return buf;
    case SR_INT64_T:
        sprintf(buf, "%" PRId64, sr_val->data.int64_val);
        return buf;
    default:
        return NULL;
    }
}

sr_error_info_t *
sr_val_sr2ly(struct ly_ctx *ctx, const char *xpath, const char *val_str, int dflt, int output, struct lyd_node **root)
{
    sr_error_info_t *err_info = NULL;
    struct lyd_node *node, *parent;
    int opts;

    opts = LYD_NEW_PATH_UPDATE | (output ? LYD_NEW_PATH_OUTPUT : 0);

    if (lyd_new_path2(*root, ctx, xpath, val_str, 0, opts, &parent, &node)) {
        sr_errinfo_new_ly(&err_info, ctx);
        return err_info;
    }
    if (dflt) {
        node->flags |= LYD_DEFAULT;
    }

    if (!*root) {
        *root = parent;
    }
    return NULL;
}

sr_error_info_t *
sr_lyd_dup(const struct lyd_node *src_parent, uint32_t depth, struct lyd_node *trg_parent)
{
    sr_error_info_t *err_info = NULL;
    const struct lyd_node *src_child;
    struct lyd_node *trg_child;

    if (!depth || (src_parent->schema->nodetype & (LYS_LEAF | LYS_LEAFLIST | LYS_ANYDATA))) {
        return NULL;
    }

    /* skip keys, they are already duplicated */
    src_child = lyd_child_no_keys(src_parent);
    while (src_child) {
        if (lyd_dup_single(src_child, NULL, LYD_DUP_WITH_FLAGS, &trg_child)) {
            sr_errinfo_new_ly(&err_info, LYD_CTX(src_parent));
            return err_info;
        }

        if (lyd_insert_child(trg_parent, trg_child)) {
            sr_errinfo_new_ly(&err_info, LYD_CTX(src_parent));
            SR_ERRINFO_INT(&err_info);
            return NULL;
        }
        if ((err_info = sr_lyd_dup(src_child, depth - 1, trg_child))) {
            return err_info;
        }

        src_child = src_child->next;
    }

    return NULL;
}

/**
 * @brief Copy any existing config NP containers, recursively.
 *
 * @param[in,out] first First sibling, not needed if @p parent is set.
 * @param[in] parent Parent of any copied containers.
 * @param[in] src_sibling Any source sibling to look for existing NP containers.
 * @param[in] ly_mod Module, whose top-level containers to create, if @p first is set.
 * @return err_info, NULL on success.
 */
static sr_error_info_t *
sr_lyd_copy_config_np_cont_r(struct lyd_node **first, struct lyd_node *parent, const struct lyd_node *src_sibling,
        const struct lys_module *ly_mod)
{
    sr_error_info_t *err_info = NULL;
    const struct lyd_node *src, *src_top;
    struct lyd_node *node;

    assert(ly_mod);

    if (!src_sibling) {
        /* nothing to do */
        return NULL;
    }

    for (src = src_sibling; src; src = src->next) {
        for (src_top = src; src_top->parent; src_top = lyd_parent(src_top)) {}
        if (lyd_owner_module(src_top) != ly_mod) {
            /* these data do not belong to this module */
            continue;
        }

        if ((src->schema->nodetype != LYS_CONTAINER) || (src->schema->flags & LYS_PRESENCE)) {
            /* not an NP container */
            continue;
        }

        if (!lyd_find_sibling_val(parent ? lyd_child(parent) : *first, src->schema, NULL, 0, NULL)) {
            /* container already exists */
            continue;
        }

        /* create the NP container */
        if (lyd_new_inner(parent, src->schema->module, src->schema->name, 0, &node)) {
            sr_errinfo_new_ly(&err_info, LYD_CTX(src));
            return err_info;
        }

        if (!parent) {
            /* connect it */
            lyd_insert_sibling(*first, node, first);
        }

        /* copy any nested NP containers */
        if ((err_info = sr_lyd_copy_config_np_cont_r(NULL, node, lyd_child(src), ly_mod))) {
            return err_info;
        }

        /* set the default flag after all nested containers were copied */
        node->flags |= LYD_DEFAULT;
    }

    return NULL;
}

sr_error_info_t *
sr_lyd_dup_module_np_cont(const struct lyd_node *data, const struct lys_module *ly_mod, int add_state_np_conts,
        struct lyd_node **new_data)
{
    sr_error_info_t *err_info = NULL;

    assert(ly_mod && new_data);

    /* copy top-level config NP containers */
    if ((err_info = sr_lyd_copy_config_np_cont_r(new_data, NULL, data, ly_mod))) {
        return err_info;
    }

    if (add_state_np_conts) {
        /* add any state NP containers */
        if (lyd_new_implicit_module(new_data, ly_mod, LYD_IMPLICIT_NO_CONFIG, NULL)) {
            sr_errinfo_new_ly(&err_info, ly_mod->ctx);
            return err_info;
        }
    }

    return NULL;
}

sr_error_info_t *
sr_lyd_dup_module_data(const struct lyd_node *data, const struct lys_module *ly_mod, int add_state_np_conts,
        struct lyd_node **new_data)
{
    sr_error_info_t *err_info = NULL;
    struct lyd_node *dup;
    const struct lyd_node *node;

    assert(ly_mod && new_data);

    LY_LIST_FOR(data, node) {
        if (lyd_owner_module(node) == ly_mod) {
            /* duplicate node */
            if (lyd_dup_single(node, NULL, LYD_DUP_RECURSIVE | LYD_DUP_WITH_FLAGS, &dup)) {
                sr_errinfo_new_ly(&err_info, ly_mod->ctx);
                return err_info;
            }

            if (add_state_np_conts) {
                /* add any nested state NP containers */
                if (lyd_new_implicit_tree(dup, LYD_IMPLICIT_NO_CONFIG | LYD_IMPLICIT_NO_DEFAULTS, NULL)) {
                    sr_errinfo_new_ly(&err_info, ly_mod->ctx);
                    return err_info;
                }
            }

            /* connect it to any other data */
            if (lyd_merge_tree(new_data, dup, LYD_MERGE_DESTRUCT)) {
                lyd_free_tree(dup);
                sr_errinfo_new_ly(&err_info, ly_mod->ctx);
                return err_info;
            }
        }
    }

    return NULL;
}

sr_error_info_t *
sr_lyd_dup_enabled_xpath(const struct lyd_node *data, char **xpaths, uint16_t xp_count, struct lyd_node **new_data)
{
    sr_error_info_t *err_info = NULL;
    struct lyd_node *root;
    const struct lyd_node *src;
    struct ly_set *cur_set, *set = NULL;
    size_t i;
    LY_ERR lyrc;

    if (!xp_count) {
        /* no XPaths */
        return NULL;
    }

    /* get only the selected subtrees in a set */
    for (i = 0; i < xp_count; ++i) {
        if (lyd_find_xpath(data, xpaths[i], &cur_set)) {
            sr_errinfo_new_ly(&err_info, LYD_CTX(data));
            goto cleanup;
        }

        /* merge into one set */
        if (set) {
            lyrc = ly_set_merge(set, cur_set, 0, NULL);
            ly_set_free(cur_set, NULL);
            SR_CHECK_LY_GOTO(lyrc, LYD_CTX(data), err_info, cleanup);
        } else {
            set = cur_set;
        }
    }

    for (i = 0; i < set->count; ++i) {
        /* duplicate filtered subtree */
        src = set->dnodes[i];
        if (lyd_dup_single(src, NULL, LYD_DUP_RECURSIVE | LYD_DUP_WITH_PARENTS | LYD_DUP_WITH_FLAGS, &root)) {
            sr_errinfo_new_ly(&err_info, LYD_CTX(data));
            goto cleanup;
        }

        /* go top-level and copy any config NP containers along the way */
        while (root->parent) {
            root = lyd_parent(root);
            if ((err_info = sr_lyd_copy_config_np_cont_r(NULL, root, src, lyd_owner_module(set->dnodes[i])))) {
                goto cleanup;
            }

            /* src should be a sibling, not parent (so move it afterwards) */
            src = lyd_parent(src);
        }

        /* add any state NP containers */
        if (lyd_new_implicit_tree(root, LYD_IMPLICIT_NO_DEFAULTS, NULL)) {
            sr_errinfo_new_ly(&err_info, LYD_CTX(data));
            goto cleanup;
        }

        /* merge into the final result */
        if (lyd_merge_tree(new_data, root, LYD_MERGE_DESTRUCT)) {
            lyd_free_all(root);
            sr_errinfo_new_ly(&err_info, LYD_CTX(data));
            goto cleanup;
        }
    }

cleanup:
    ly_set_free(set, NULL);
    return err_info;
}

sr_error_info_t *
sr_lyd_xpath_complement(struct lyd_node **data, const char *xpath)
{
    sr_error_info_t *err_info = NULL;
    struct ly_set *node_set = NULL, *depth_set = NULL;
    struct lyd_node *parent;
    uint16_t depth, max_depth;
    size_t i;

    assert(data);

    if (!*data || !xpath) {
        return NULL;
    }

    if (lyd_find_xpath(*data, xpath, &node_set)) {
        sr_errinfo_new_ly(&err_info, LYD_CTX(*data));
        goto cleanup;
    }

    if (ly_set_new(&depth_set)) {
        sr_errinfo_new_ly(&err_info, LYD_CTX(*data));
        goto cleanup;
    }

    /* store the depth of every node */
    max_depth = 1;
    for (i = 0; i < node_set->count; ++i) {
        for (parent = node_set->dnodes[i], depth = 0; parent; parent = lyd_parent(parent), ++depth) {}

        if (ly_set_add(depth_set, (void *)((uintptr_t)depth), 1, NULL)) {
            sr_errinfo_new_ly(&err_info, LYD_CTX(*data));
            goto cleanup;
        }

        if (depth > max_depth) {
            max_depth = depth;
        }
    }

    assert(node_set->count == depth_set->count);

    /* free subtrees from the most nested to top-level */
    for (depth = max_depth; depth; --depth) {
        for (i = 0; i < node_set->count; ++i) {
            if (depth == (uintptr_t)depth_set->objs[i]) {
                if (node_set->dnodes[i] == *data) {
                    /* freeing the first top-level sibling */
                    *data = (*data)->next;
                }
                lyd_free_tree(node_set->dnodes[i]);
            }
        }
    }

    /* success */

cleanup:
    ly_set_free(node_set, NULL);
    ly_set_free(depth_set, NULL);
    return err_info;
}

/*
 * Bob Jenkin's one-at-a-time hash
 * http://www.burtleburtle.net/bob/hash/doobs.html
 *
 * Spooky hash is faster, but it works only for little endian architectures.
 */
uint32_t
sr_str_hash(const char *str)
{
    uint32_t hash, i, len;

    len = strlen(str);
    for (hash = i = 0; i < len; ++i) {
        hash += str[i];
        hash += (hash << 10);
        hash ^= (hash >> 6);
    }
    hash += (hash << 3);
    hash ^= (hash >> 11);
    hash += (hash << 15);
    return hash;
}

sr_error_info_t *
sr_xpath_trim_last_node(const char *xpath, char **trim_xpath)
{
    sr_error_info_t *err_info = NULL;
    const char *ptr;
    char skip_end;
    int skipping;

    *trim_xpath = NULL;
    assert(xpath[0] == '/');

    skipping = 0;
    for (ptr = xpath + strlen(xpath) - 1; skipping || (ptr[0] != '/'); --ptr) {
        if (skipping && (ptr[0] == skip_end)) {
            /* we found the character that started the subexpression */
            skipping = 0;
        } else if (ptr[0] == ']') {
            /* we are in a subexpression (predicate), these slashes are not the ones we are looking for */
            skip_end = '[';
            skipping = 1;
        }
    }

    if (ptr == xpath) {
        /* top-level node, whole xpath is trimmed */
        return NULL;
    }

    *trim_xpath = strndup(xpath, ptr - xpath);
    SR_CHECK_MEM_GOTO(!*trim_xpath, err_info, error);
    return NULL;

error:
    free(*trim_xpath);
    return err_info;
}

char *
sr_xpath_first_node_with_predicates(const char *xpath)
{
    const char *ptr;
    char quote = 0;

    assert(xpath && (xpath[0] == '/'));

    for (ptr = xpath + 1; ptr[0] && (quote || (ptr[0] != '/')); ++ptr) {
        if (quote && (ptr[0] == quote)) {
            quote = 0;
        } else if (!quote && ((ptr[0] == '\'') || (ptr[0] == '\"'))) {
            quote = ptr[0];
        }
    }

    if (quote) {
        /* invalid xpath */
        return NULL;
    }

    return strndup(xpath, ptr - xpath);
}

/**
 * @brief Parse "..", "*", ".", or a YANG identifier.
 *
 * @param[in] id Identifier start.
 * @return Pointer to the first non-identifier character.
 */
static const char *
sr_xpath_next_identifier(const char *id)
{
    if (!strncmp(id, "..", 2)) {
        id += 2;
    } else if ((id[0] == '*') || (id[0] == '.')) {
        id += 1;
    } else {
        /* must be valid name so we can ignore special first character rules */
        while (isalpha(id[0]) || isdigit(id[0]) || (id[0] == '_') || (id[0] == '-') || (id[0] == '.')) {
            ++id;
        }
    }

    return id;
}

const char *
sr_xpath_next_name(const char *xpath, const char **mod, int *mod_len, const char **name, int *len, int *double_slash,
        int *has_predicate)
{
    const char *ptr;

    assert(xpath && (xpath[0] == '/'));

    if (mod) {
        *mod = NULL;
    }
    if (mod_len) {
        *mod_len = 0;
    }
    if (name) {
        *name = NULL;
    }
    if (len) {
        *len = 0;
    }
    if (double_slash) {
        *double_slash = 0;
    }
    *has_predicate = 0;

    ++xpath;
    if (xpath[0] == '/') {
        ++xpath;
        if (double_slash) {
            *double_slash = 1;
        }
    }

    /* module/node name */
    ptr = sr_xpath_next_identifier(xpath);

    /* it was actually module name */
    if (ptr[0] == ':') {
        if (mod) {
            *mod = xpath;
        }
        if (mod_len) {
            *mod_len = ptr - xpath;
        }
        xpath = ptr + 1;

        /* node name */
        ptr = sr_xpath_next_identifier(xpath);
    }

    /* predicate follows node name */
    if (ptr[0] == '[') {
        *has_predicate = 1;
    }

    if (name) {
        *name = xpath;
    }
    if (len) {
        *len = ptr - xpath;
    }

    return ptr;
}

const char *
sr_xpath_next_predicate(const char *xpath, const char **pred, int *len, int *has_predicate)
{
    const char *ptr;
    char quote = 0;

    assert(xpath && (xpath[0] == '['));

    for (ptr = xpath + 1; ptr[0] && (quote || (ptr[0] != ']')); ++ptr) {
        if (quote && (ptr[0] == quote)) {
            quote = 0;
        } else if (!quote && ((ptr[0] == '\'') || (ptr[0] == '\"'))) {
            quote = ptr[0];
        }
    }

    if (quote) {
        /* invalid xpath */
        return NULL;
    }

    if (pred) {
        *pred = xpath + 1;
    }
    if (len) {
        *len = ptr - (xpath + 1);
    }
    if (has_predicate) {
        *has_predicate = (ptr[0] && (ptr[0] + 1 == '[')) ? 1 : 0;
    }

    return ptr + 1;
}

size_t
sr_xpath_len_no_predicates(const char *xpath)
{
    size_t len = 0;
    int predicate = 0;
    const char *ptr;
    char quoted = 0;

    for (ptr = xpath; ptr[0]; ++ptr) {
        if (quoted) {
            if (ptr[0] == quoted) {
                quoted = 0;
            }
        } else {
            switch (ptr[0]) {
            case '[':
                ++predicate;
                break;
            case ']':
                --predicate;
                break;
            case '\'':
            case '\"':
                assert(predicate);
                quoted = ptr[0];
                break;
            default:
                ++len;
                break;
            }
        }
    }

    if (quoted || predicate) {
        return 0;
    }
    return len;
}

sr_error_info_t *
sr_ly_find_last_parent(struct lyd_node **parent, int nodetype)
{
    sr_error_info_t *err_info = NULL;

    if (!*parent) {
        return NULL;
    }

    while (*parent) {
        if ((*parent)->schema->nodetype & nodetype) {
            /* we found the desired node */
            return NULL;
        }

        switch ((*parent)->schema->nodetype) {
        case LYS_CONTAINER:
        case LYS_LIST:
            if (!lyd_child(*parent)) {
                /* list/container without children, this is the parent */
                return NULL;
            } else {
                *parent = lyd_child(*parent);
            }
            break;
        case LYS_LEAF:
            assert((*parent)->schema->flags & LYS_KEY);
            if (!(*parent)->next) {
                /* last key of the last in-depth list, the list instance is what we are looking for */
                *parent = lyd_parent(*parent);
                return NULL;
            } else {
                *parent = (*parent)->next;
            }
            break;
        default:
            SR_ERRINFO_INT(&err_info);
            return err_info;
        }
    }

    /* should be unreachable */
    SR_ERRINFO_INT(&err_info);
    return err_info;
}

sr_error_info_t *
sr_lyd_print_lyb(const struct lyd_node *data, char **str, uint32_t *len)
{
    sr_error_info_t *err_info = NULL;
    struct ly_out *out;

    ly_out_new_memory(str, 0, &out);
    if (lyd_print_all(out, data, LYD_LYB, 0)) {
        ly_out_free(out, NULL, 0);
        if (data) {
            sr_errinfo_new_ly(&err_info, LYD_CTX(data));
        } else {
            SR_ERRINFO_INT(&err_info);
        }
        return err_info;
    }

    *len = ly_out_printed(out);
    ly_out_free(out, NULL, 0);

    return NULL;
}

struct lyd_node *
sr_module_data_unlink(struct lyd_node **data, const struct lys_module *ly_mod)
{
    struct lyd_node *next, *node, *mod_data = NULL;

    assert(data && ly_mod);

    LY_LIST_FOR_SAFE(*data, next, node) {
        if (lyd_owner_module(node) == ly_mod) {
            /* properly unlink this node */
            if (node == *data) {
                *data = next;
            }
            lyd_unlink_tree(node);

            /* connect it to other data from this module */
            lyd_insert_sibling(mod_data, node, &mod_data);
        } else if (mod_data) {
            /* we went through all the data from this module */
            break;
        }
    }

    return mod_data;
}

sr_error_info_t *
sr_module_file_data_append(const struct lys_module *ly_mod, sr_datastore_t ds, struct lyd_node **data)
{
    sr_error_info_t *err_info = NULL;
    struct lyd_node *mod_data = NULL;
    char *path = NULL;
    int fd = -1;

retry_open:
    /* prepare correct file path */
    if (ds == SR_DS_STARTUP) {
        err_info = sr_path_startup_file(ly_mod->name, &path);
    } else {
        err_info = sr_path_ds_shm(ly_mod->name, ds, &path);
    }
    if (err_info) {
        goto error;
    }

    /* open fd */
    fd = sr_open(path, O_RDONLY, 0);
    if (fd == -1) {
        if ((errno == ENOENT) && (ds == SR_DS_CANDIDATE)) {
            /* no candidate exists, just use running */
            ds = SR_DS_RUNNING;
            free(path);
            path = NULL;
            goto retry_open;
        }

        SR_ERRINFO_SYSERRPATH(&err_info, "open", path);
        goto error;
    }

    /* load the data */
    if (lyd_parse_data_fd(ly_mod->ctx, fd, LYD_LYB, LYD_PARSE_ONLY | LYD_PARSE_STRICT, 0, &mod_data)) {
        sr_errinfo_new_ly(&err_info, ly_mod->ctx);
        goto error;
    }

    if (mod_data) {
        lyd_insert_sibling(*data, mod_data, data);
    }

    close(fd);
    free(path);
    return NULL;

error:
    if (fd > -1) {
        close(fd);
    }
    free(path);
    lyd_free_all(mod_data);
    return err_info;
}

sr_error_info_t *
sr_module_file_oper_data_load(struct sr_mod_info_mod_s *mod, struct lyd_node **diff)
{
    sr_error_info_t *err_info = NULL;
    struct lyd_node *root, *elem;
    struct lyd_meta *meta;
    sr_cid_t dead_cid = 0;

    assert(!*diff);

    /* load the operational data (diff) */
    if ((err_info = sr_module_file_data_append(mod->ly_mod, SR_DS_OPERATIONAL, diff))) {
        return err_info;
    }

trim_retry:
    if (dead_cid) {
        /* this connection is dead, remove its stored diff */
        SR_LOG_INF("Recovering stored operational data of CID %" PRIu32 ".", dead_cid);
        if ((err_info = sr_diff_del_conn(diff, dead_cid))) {
            return err_info;
        }
    }

    /* find diff belonging to a dead connection, if any */
    LY_LIST_FOR(*diff, root) {
        LYD_TREE_DFS_BEGIN(root, elem) {
            meta = lyd_find_meta(elem->meta, NULL, SR_YANG_MOD ":cid");
            if (meta && !sr_conn_is_alive(meta->value.uint32)) {
                dead_cid = meta->value.uint32;

                /* retry the whole check until there are no dead connections */
                goto trim_retry;
            }
            LYD_TREE_DFS_END(root, elem);
        }
    }

    return err_info;
}

sr_error_info_t *
sr_module_file_data_set(const char *mod_name, sr_datastore_t ds, struct lyd_node *mod_data, int create_flags,
        mode_t file_mode)
{
    sr_error_info_t *err_info = NULL;
    char *path = NULL, *bck_path = NULL;
    int fd = -1, backup = 0;

    assert(file_mode);

    /* learn path */
    switch (ds) {
    case SR_DS_STARTUP:
        err_info = sr_path_startup_file(mod_name, &path);
        break;
    case SR_DS_RUNNING:
    case SR_DS_CANDIDATE:
    case SR_DS_OPERATIONAL:
        err_info = sr_path_ds_shm(mod_name, ds, &path);
        break;
    }
    if (err_info) {
        goto cleanup;
    }

    if ((ds == SR_DS_STARTUP) && (!(create_flags & O_CREAT) && !(create_flags & O_EXCL))) {
        /* generate the backup path */
        if (asprintf(&bck_path, "%s%s", path, SR_FILE_BACKUP_SUFFIX) == -1) {
            SR_ERRINFO_MEM(&err_info);
            goto cleanup;
        }

        /* back up any existing file */
        if ((err_info = sr_cp_path(bck_path, path, file_mode))) {
            goto cleanup;
        }

        backup = 1;
    }

    /* open the file */
    if ((fd = sr_open(path, O_WRONLY | create_flags, file_mode)) == -1) {
        SR_ERRINFO_SYSERRPATH(&err_info, "open", path);
        goto cleanup;
    }

    /* print data */
    if (lyd_print_fd(fd, mod_data, LYD_LYB, LYD_PRINT_WITHSIBLINGS)) {
        sr_errinfo_new_ly(&err_info, LYD_CTX(mod_data));
        sr_errinfo_new(&err_info, SR_ERR_INTERNAL, NULL, "Failed to store data into \"%s\".", path);
        goto cleanup;
    }

    /* delete the backup file */
    if (backup && (unlink(bck_path) == -1)) {
        sr_errinfo_new(&err_info, SR_ERR_SYS, NULL, "Failed to remove backup \"%s\" (%s).", bck_path, strerror(errno));
        goto cleanup;
    }

cleanup:
    if (fd > -1) {
        close(fd);
    }
    free(path);
    free(bck_path);
    return err_info;
}

sr_error_info_t *
sr_module_update_oper_diff(sr_conn_ctx_t *conn, const char *mod_name)
{
    sr_error_info_t *err_info = NULL, *cb_err_info = NULL;
    const struct lys_module *ly_mod;
    struct sr_mod_info_s mod_info;
    struct ly_set mod_set = {0};
    sr_sid_t sid;
    struct lyd_node *diff = NULL;

    SR_MODINFO_INIT(mod_info, conn, SR_DS_OPERATIONAL, SR_DS_RUNNING);
    memset(&sid, 0, sizeof sid);

    /* get the module */
    ly_mod = ly_ctx_get_module_implemented(conn->ly_ctx, mod_name);
    SR_CHECK_INT_RET(!ly_mod, err_info);

    /* just lock the module for now */
    ly_set_add(&mod_set, (void *)ly_mod, 0, NULL);
    if ((err_info = sr_modinfo_add_modules(&mod_info, &mod_set, 0, SR_LOCK_WRITE, SR_MI_PERM_NO | SR_MI_DATA_NO,
            sid, NULL, 0, 0))) {
        goto cleanup;
    }

    /* load the stored diff */
    if ((err_info = sr_module_file_oper_data_load(&mod_info.mods[0], &diff))) {
        goto cleanup;
    }
    if (!diff) {
        /* no stored diff */
        goto cleanup;
    }

    /* now just load all the data */
    if ((err_info = sr_modinfo_data_load(&mod_info, 1, sid, NULL, 0, SR_OPER_NO_STORED | SR_OPER_NO_SUBS, &cb_err_info))) {
        goto cleanup;
    }
    if (cb_err_info) {
        /* return callback error if some was generated */
        cb_err_info->err_code = SR_ERR_CALLBACK_FAILED;
        sr_errinfo_merge(&err_info, cb_err_info);
        goto cleanup;
    }

    /* update diff */
    if ((err_info = sr_diff_mod_update(&diff, ly_mod, mod_info.data))) {
        goto cleanup;
    }
    if ((err_info = sr_module_file_data_set(ly_mod->name, SR_DS_OPERATIONAL, diff, 0, SR_FILE_PERM))) {
        goto cleanup;
    }

cleanup:
    /* MODULES UNLOCK */
    sr_shmmod_modinfo_unlock(&mod_info, sid);

    lyd_free_all(diff);
    ly_set_erase(&mod_set, NULL);
    sr_modinfo_free(&mod_info);
    return err_info;
}

sr_error_info_t *
sr_conn_info(sr_cid_t **cids, pid_t **pids, uint32_t *count, sr_cid_t **dead_cids, uint32_t *dead_count)
{
    sr_error_info_t *err_info = NULL;
    char *path = NULL, *ptr;
    DIR *dir = NULL;
    struct dirent *ent;
    sr_cid_t cid;
    int alive;
    pid_t pid;

    assert((!cids && !pids) || count);
    assert(!dead_cids || dead_count);
    if (cids) {
        *cids = NULL;
    }
    if (pids) {
        *pids = NULL;
    }
    if (count) {
        *count = 0;
    }
    if (dead_cids) {
        *dead_cids = NULL;
        *dead_count = 0;
    }

    /* get the path to the directory with all the lock files */
    if ((err_info = sr_path_conn_lockfile(0, &path))) {
        return err_info;
    }

    /* open directory */
    if (!(dir = opendir(path))) {
        if (errno == ENOENT) {
            /* no connections for sure */
            goto cleanup;
        }

        sr_errinfo_new(&err_info, SR_ERR_SYS, NULL, "Opening directory \"%s\" failed (%s).", path, strerror(errno));
        goto cleanup;
    }

    errno = 0;
    while ((ent = readdir(dir))) {
        /* skip irrelevant files */
        if (strncmp(ent->d_name, "conn_", 5) || strncmp(ent->d_name + strlen(ent->d_name) - 5, ".lock", 5)) {
            continue;
        }

        /* get the CID */
        cid = strtoul(ent->d_name + 5, &ptr, 10);
        if (!cid || (ptr[0] != '.')) {
            SR_LOG_WRN("Invalid connection lock file name \"%s\"!", ent->d_name);
            continue;
        }

        /* check whether the connection is alive */
        if ((err_info = sr_shmmain_conn_check(cid, &alive, &pid))) {
            goto cleanup;
        }

        /* another live connection */
        if (alive && (cids || pids || count)) {
            if (cids) {
                *cids = sr_realloc(*cids, (*count + 1) * sizeof **cids);
                SR_CHECK_MEM_GOTO(!*cids, err_info, cleanup);
                (*cids)[*count] = cid;
            }
            if (pids) {
                *pids = sr_realloc(*pids, (*count + 1) * sizeof **pids);
                SR_CHECK_MEM_GOTO(!*pids, err_info, cleanup);
                (*pids)[*count] = pid;
            }
            ++(*count);
        } else if (!alive && dead_cids) {
            *dead_cids = sr_realloc(*dead_cids, (*dead_count) * sizeof **dead_cids);
            SR_CHECK_MEM_GOTO(!*dead_cids, err_info, cleanup);
            (*dead_cids)[*dead_count] = cid;
            ++(*dead_count);
        }

        errno = 0;
    }
    if (errno) {
        SR_ERRINFO_SYSERRNO(&err_info, "readdir");
        goto cleanup;
    }

    /* success */

cleanup:
    if (dir) {
        closedir(dir);
    }
    free(path);
    if (err_info) {
        if (cids) {
            free(*cids);
            *cids = NULL;
        }
        if (pids) {
            free(*pids);
            *pids = NULL;
        }
        *count = 0;
    }
    return err_info;
}

sr_error_info_t *
sr_time2datetime(time_t time, const char *tz, char *buf, char **buf2)
{
    sr_error_info_t *err_info = NULL;
    char *zoneshift = NULL;
    int zonediff, zonediff_h, zonediff_m;
    struct tm tm, *tm_ret;
    char *tz_origin;

    assert(buf || buf2);

    if (tz) {
        tz_origin = getenv("TZ");
        if (tz_origin) {
            tz_origin = strdup(tz_origin);
            if (!tz_origin) {
                SR_ERRINFO_MEM(&err_info);
                return err_info;
            }
        }
        setenv("TZ", tz, 1);
        tzset(); /* apply timezone change */
        tm_ret = localtime_r(&time, &tm);
        if (tz_origin) {
            setenv("TZ", tz_origin, 1);
            free(tz_origin);
        } else {
            unsetenv("TZ");
        }
        tzset(); /* apply timezone change */

        if (!tm_ret) {
            SR_ERRINFO_SYSERRNO(&err_info, "localtime_r");
            return err_info;
        }
    } else {
        if (!gmtime_r(&time, &tm)) {
            SR_ERRINFO_SYSERRNO(&err_info, "gmtime_r");
            return err_info;
        }
    }

    /* years cannot be negative */
    if (tm.tm_year < -1900) {
        SR_ERRINFO_INT(&err_info);
        return err_info;
    }

    if (tm.tm_gmtoff == 0) {
        /* time is Zulu (UTC) */
        if (asprintf(&zoneshift, "Z") == -1) {
            SR_ERRINFO_MEM(&err_info);
            return err_info;
        }
    } else {
        zonediff = tm.tm_gmtoff;
        zonediff_h = zonediff / 60 / 60;
        zonediff_m = zonediff / 60 % 60;
        if (asprintf(&zoneshift, "%+03d:%02d", zonediff_h, zonediff_m) == -1) {
            SR_ERRINFO_MEM(&err_info);
            return err_info;
        }
    }

    if (buf) {
        sprintf(buf, "%04d-%02d-%02dT%02d:%02d:%02d%s",
                tm.tm_year + 1900,
                tm.tm_mon + 1,
                tm.tm_mday,
                tm.tm_hour,
                tm.tm_min,
                tm.tm_sec,
                zoneshift);
    } else if (asprintf(buf2, "%04d-%02d-%02dT%02d:%02d:%02d%s",
            tm.tm_year + 1900,
            tm.tm_mon + 1,
            tm.tm_mday,
            tm.tm_hour,
            tm.tm_min,
            tm.tm_sec,
            zoneshift) == -1) {
        free(zoneshift);
        SR_ERRINFO_MEM(&err_info);
        return err_info;
    }
    free(zoneshift);

    return NULL;
}<|MERGE_RESOLUTION|>--- conflicted
+++ resolved
@@ -1325,14 +1325,10 @@
 sr_store_module_file(const struct lys_module *ly_mod, const struct lysp_submodule *lysp_submod)
 {
     sr_error_info_t *err_info = NULL;
-<<<<<<< HEAD
     struct ly_out *out = NULL;
     char *path = NULL;
-=======
     mode_t um;
-    char *path;
-    int r;
->>>>>>> 36e01e3d
+    LY_ERR lyrc;
 
     if (lysp_submod) {
         if ((err_info = sr_path_yang_file(lysp_submod->name, lysp_submod->revs ? lysp_submod->revs[0].date : NULL, &path))) {
@@ -1353,25 +1349,15 @@
     um = umask(SR_UMASK | (~SR_YANG_PERM));
 
     /* print the (sub)module file */
-<<<<<<< HEAD
     ly_out_new_filepath(path, &out);
     if (lysp_submod) {
-        if (lys_print_submodule(out, lysp_submod, LYS_OUT_YANG, 0, 0)) {
-            sr_errinfo_new_ly(&err_info, ly_mod->ctx);
-            goto cleanup;
-        }
+        lyrc = lys_print_submodule(out, lysp_submod, LYS_OUT_YANG, 0, 0);
     } else {
-        if (lys_print_module(out, ly_mod, LYS_OUT_YANG, 0, 0)) {
-            sr_errinfo_new_ly(&err_info, ly_mod->ctx);
-            goto cleanup;
-        }
-    }
-=======
-    r = lys_print_path(path, ly_mod, LYS_YANG, NULL, 0, 0);
->>>>>>> 36e01e3d
+        lyrc = lys_print_module(out, ly_mod, LYS_OUT_YANG, 0, 0);
+    }
 
     umask(um);
-    if (r) {
+    if (lyrc) {
         sr_errinfo_new_ly(&err_info, ly_mod->ctx);
         goto cleanup;
     }
