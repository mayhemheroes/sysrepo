/**
 * @file shm_main.c
 * @author Michal Vasko <mvasko@cesnet.cz>
 * @brief main SHM routines
 *
 * @copyright
 * Copyright 2018 Deutsche Telekom AG.
 * Copyright 2018 - 2019 CESNET, z.s.p.o.
 *
 * Licensed under the Apache License, Version 2.0 (the "License");
 * you may not use this file except in compliance with the License.
 * You may obtain a copy of the License at
 *
 *    http://www.apache.org/licenses/LICENSE-2.0
 *
 * Unless required by applicable law or agreed to in writing, software
 * distributed under the License is distributed on an "AS IS" BASIS,
 * WITHOUT WARRANTIES OR CONDITIONS OF ANY KIND, either express or implied.
 * See the License for the specific language governing permissions and
 * limitations under the License.
 */
#include "common.h"

#include <assert.h>
#include <ctype.h>
#include <fcntl.h>
#include <inttypes.h>
#include <pthread.h>
#include <stdint.h>
#include <stdio.h>
#include <stdlib.h>
#include <string.h>
#include <sys/mman.h>
#include <sys/stat.h>
#include <sys/types.h>
#include <unistd.h>

/**
 * @brief Item holding information about active connections owned by this process.
 */
typedef struct _conn_list_entry {
    struct _conn_list_entry *_next;
    sr_cid_t cid;
    int lock_fd;
} sr_conn_list_item;

/**
 * @brief Linked list of all active connections in this process.
 *
 * Each sysrepo connection maintains a POSIX advisory lock on its lockfile. These
 * locks allow other sysrepo processes to validate if a tracked connection is
 * still alive. However a process closing ANY file descriptor to a lockfile on
 * which it holds an advisory lock results in the lock being immediately
 * released. To avoid this condition this linked list tracks all open connections
 * within the current process along with the open file descriptor used to create
 * the advisory lock. When testing for aliveness (sr_shmmain_conn_lock) this list
 * is checked first to see if the connection ID is owned by this process. Only
 * when that check fails will the lock test open (and later close) a file handle
 * to the lockfile for testing the lock. This list is used by the disconnect logic
 * to close the filehandle which releases the lock. Programs which do not cleanly
 * disconnect (eg crash) will have the lock removed automatcially as the
 * terminated process is cleaned up.
 */
static struct {
    sr_conn_list_item *head;
    pthread_mutex_t lock;
} conn_list = {.head = NULL, .lock = PTHREAD_MUTEX_INITIALIZER};

sr_error_info_t *
sr_shmmain_check_dirs(void)
{
    char *dir_path;
    sr_error_info_t *err_info = NULL;
    int ret;

    /* startup data dir */
    if ((err_info = sr_path_startup_dir(&dir_path))) {
        return err_info;
    }
    if (((ret = access(dir_path, F_OK)) == -1) && (errno != ENOENT)) {
        free(dir_path);
        SR_ERRINFO_SYSERRNO(&err_info, "access");
        return err_info;
    }
    if (ret && (err_info = sr_mkpath(dir_path, SR_DIR_PERM))) {
        free(dir_path);
        return err_info;
    }
    free(dir_path);

    /* notif dir */
    if ((err_info = sr_path_notif_dir(&dir_path))) {
        return err_info;
    }
    if (((ret = access(dir_path, F_OK)) == -1) && (errno != ENOENT)) {
        free(dir_path);
        SR_ERRINFO_SYSERRNO(&err_info, "access");
        return err_info;
    }
    if (ret && (err_info = sr_mkpath(dir_path, SR_DIR_PERM))) {
        free(dir_path);
        return err_info;
    }
    free(dir_path);

    /* YANG module dir */
    if ((err_info = sr_path_yang_dir(&dir_path))) {
        return err_info;
    }
    if (((ret = access(dir_path, F_OK)) == -1) && (errno != ENOENT)) {
        free(dir_path);
        SR_ERRINFO_SYSERRNO(&err_info, "access");
        return err_info;
    }
    if (ret && (err_info = sr_mkpath(dir_path, SR_DIR_PERM))) {
        free(dir_path);
        return err_info;
    }
    free(dir_path);

    /* connection lock dir */
    if ((err_info = sr_path_conn_lockfile(0, &dir_path))) {
        return err_info;
    }
    if ((err_info = sr_mkpath(dir_path, SR_DIR_PERM))) {
        free(dir_path);
        return err_info;
    }
    free(dir_path);

    return NULL;
}

sr_error_info_t *
sr_shmmain_createlock_open(int *shm_lock)
{
    sr_error_info_t *err_info = NULL;
    char *path;
    mode_t um;

    if (asprintf(&path, "%s/%s", sr_get_repo_path(), SR_MAIN_SHM_LOCK) == -1) {
        SR_ERRINFO_MEM(&err_info);
        return err_info;
    }

    /* set umask so that the correct permissions are really set */
    um = umask(SR_UMASK);

    *shm_lock = SR_OPEN(path, O_RDWR | O_CREAT, SR_MAIN_SHM_PERM);
    free(path);
    umask(um);
    if (*shm_lock == -1) {
        SR_ERRINFO_SYSERRNO(&err_info, "open");
        return err_info;
    }

    return NULL;
}

sr_error_info_t *
sr_shmmain_createlock(int shm_lock)
{
    struct flock fl;
    int ret;
    sr_error_info_t *err_info = NULL;

    assert(shm_lock > -1);

    memset(&fl, 0, sizeof fl);
    fl.l_type = F_WRLCK;
    do {
        ret = fcntl(shm_lock, F_SETLKW, &fl);
    } while ((ret == -1) && (errno == EINTR));
    if (ret == -1) {
        SR_ERRINFO_SYSERRNO(&err_info, "fcntl");
        return err_info;
    }

    return NULL;
}

void
sr_shmmain_createunlock(int shm_lock)
{
    struct flock fl;

    memset(&fl, 0, sizeof fl);
    fl.l_type = F_UNLCK;
    if (fcntl(shm_lock, F_SETLK, &fl) == -1) {
        assert(0);
    }
}

sr_error_info_t *
sr_shmmain_conn_check(sr_cid_t cid, int *conn_alive, pid_t *pid)
{
    sr_error_info_t *err_info = NULL;
    struct flock fl = {0};
    int fd, rc;
    char *path = NULL;
    sr_conn_list_item *ptr;

    assert(cid && conn_alive);

    /* If the connection is owned by this process a check using flock which
     * requires an open/close would release the lock. Check if the CID is a
     * connection owned by this process and return status before we do an
     * open().
     */
    if (conn_list.head) {
        /* CONN LIST LOCK */
        if ((err_info = sr_mlock(&conn_list.lock, SR_CONN_LIST_LOCK_TIMEOUT, __func__, NULL, NULL))) {
            goto cleanup;
        }
        for (ptr = conn_list.head; ptr; ptr = ptr->_next) {
            if (cid == ptr->cid) {
                /* alive connection of this process */
                *conn_alive = 1;
                if (pid) {
                    *pid = getpid();
                }

                /* CONN LIST UNLOCK */
                sr_munlock(&conn_list.lock);
                goto cleanup;
            }
        }

        /* CONN LIST UNLOCK */
        sr_munlock(&conn_list.lock);
    }

    /* open the file to test the lock */
    if ((err_info = sr_path_conn_lockfile(cid, &path))) {
        goto cleanup;
    }
    fd = open(path, O_RDWR);
    if (fd == -1) {
        /* the file does not exist in which case there is no connection established */
        if (errno == ENOENT) {
            *conn_alive = 0;
            if (pid) {
                *pid = 0;
            }
            goto cleanup;
        }
        SR_ERRINFO_SYSERRNO(&err_info, "open");
        goto cleanup;
    }

    /* check the lock */
    fl.l_whence = SEEK_SET;
    fl.l_start = 0;
    fl.l_len = 0; /* length of 0 is entire file */
    fl.l_type = F_WRLCK;
    rc = fcntl(fd, F_GETLK, &fl);
    /* Closing any FD to a lock file of a connection owned by this process will
     * immediately release the lock. When testing locks, we search conn_list
     * above to ensure we only open/close lock files owned by other processes. */
    close(fd);
    if (rc == -1) {
        SR_ERRINFO_SYSERRNO(&err_info, "flock");
        goto cleanup;
    }
    if (fl.l_type == F_UNLCK) {
        /* leftover unlocked file */
        *conn_alive = 0;
        if (pid) {
            *pid = 0;
        }

        /* print message and delete the file on first detection */
        SR_LOG_WRN("Connection with CID %" PRIu32 " is dead.", cid);
        if (unlink(path) == -1) {
            SR_ERRINFO_SYSERRNO(&err_info, "unlink");
        }
    } else {
        /* we cannot get the lock, it must be held by a live connection */
        *conn_alive = 1;
        if (pid) {
            *pid = fl.l_pid;
        }
    }

cleanup:
    free(path);
    return err_info;
}

/**
 * @brief Open and lock a new connection lockfile.
 *
 * @param[in] cid CID of the lockfile.
 * @param[out] lock_fd Opened lockfile.
 * @return err_info, NULL on success.
 */
static sr_error_info_t *
sr_shmmain_conn_new_lockfile(sr_cid_t cid, int *lock_fd)
{
    sr_error_info_t *err_info = NULL;
    char *path = NULL;
    int fd = -1;
    struct flock fl = {0};
    mode_t um;
    char buf[64];

    /* open the connection lock file with the correct permissions */
    if ((err_info = sr_path_conn_lockfile(cid, &path))) {
        return err_info;
    }
    um = umask(SR_UMASK);
    fd = SR_OPEN(path, O_CREAT | O_RDWR, SR_INT_FILE_PERM);
    umask(um);
    if (fd == -1) {
        SR_ERRINFO_SYSERRNO(&err_info, "open");
        goto cleanup;
    }

    /* Write the PID into the file for debug. The / helps identify if a
     * file is unexpectedly reused. */
    snprintf(buf, sizeof(buf) - 1, "/%ld\n", (long)getpid());
    write(fd, buf, strlen(buf));

    /* set an exclusive lock on the file */
    fl.l_whence = SEEK_SET;
    fl.l_start = 0;
    fl.l_len = 0; /* length of 0 is entire file */
    fl.l_type = F_WRLCK;

    /* this will fail if we end up reusing a CID while a lock is held on it */
    if (fcntl(fd, F_SETLK, &fl) == -1) {
        SR_ERRINFO_SYSERRNO(&err_info, "flock");
        goto cleanup;
    }

cleanup:
    if (err_info) {
        if (fd > -1) {
            close(fd);
        }
    } else {
        *lock_fd = fd;
    }
    free(path);
    return err_info;
}

sr_error_info_t *
sr_shmmain_conn_list_add(sr_cid_t cid)
{
    sr_error_info_t *err_info = NULL;
    sr_conn_list_item *conn_item = NULL;
    int lock_fd = -1;

    /* open and lock the connection lockfile */
    if ((err_info = sr_shmmain_conn_new_lockfile(cid, &lock_fd))) {
        goto error;
    }

    /* allocate a new conn_list item for tracking this process connections */
    conn_item = calloc(1, sizeof *conn_item);
    if (!conn_item) {
        SR_ERRINFO_MEM(&err_info);
        goto error;
    }
    conn_item->cid = cid;
    conn_item->lock_fd = lock_fd;

    /* CONN LIST LOCK */
    if ((err_info = sr_mlock(&conn_list.lock, SR_CONN_LIST_LOCK_TIMEOUT, __func__, NULL, NULL))) {
        goto error;
    }

    /* insert at the head of the list */
    conn_item->_next = conn_list.head;
    conn_list.head = conn_item;

    /* CONN LIST UNLOCK */
    sr_munlock(&conn_list.lock);

    return NULL;

error:
    if (lock_fd > -1) {
        char *path;
        sr_error_info_t *err_info_2 = NULL;
        close(lock_fd);
        if ((err_info_2 = sr_path_conn_lockfile(cid, &path))) {
            sr_errinfo_free(&err_info_2);
        } else {
            unlink(path);
            free(path);
        }
    }
    free(conn_item);
    return err_info;
}

sr_error_info_t *
sr_shmmain_conn_list_del(sr_cid_t cid)
{
    sr_error_info_t *err_info = NULL;
    char *path;
    sr_conn_list_item *ptr, *prev;

    /* CONN LIST LOCK */
    if ((err_info = sr_mlock(&conn_list.lock, SR_CONN_LIST_LOCK_TIMEOUT, __func__, NULL, NULL))) {
        return err_info;
    }

    ptr = conn_list.head;
    prev = NULL;
    while (ptr) {
        if (cid == ptr->cid) {
            /* remove the entry from the list */
            if (!prev) {
                conn_list.head = ptr->_next;
            } else {
                prev->_next = ptr->_next;
            }

            /* cleanup local resources */
            if (ptr->lock_fd > 0) {
                /* closing ANY file descriptor to a locked file releases all the locks */
                close(ptr->lock_fd);
            } else {
                SR_ERRINFO_INT(&err_info);
            }
            free(ptr);
            break;
        }

        prev = ptr;
        ptr = ptr->_next;
    }

    /* CONN LIST UNLOCK */
    sr_munlock(&conn_list.lock);

    /* remove the lockfile as well */
    if ((err_info = sr_path_conn_lockfile(cid, &path))) {
        return err_info;
    }
    if (unlink(path)) {
        SR_ERRINFO_SYSERRNO(&err_info, "unlink");
    }
    free(path);

    return err_info;
}

<<<<<<< HEAD
/**
 * @brief Calculate how much ext SHM space is taken by connection state, RPCs,
 * their subscriptions, and any existing module subscriptions in main and ext SHM.
 *
 * @param[in] shm_main Main SHM.
 * @param[in] ext_shm_addr Ext SHM mapping address.
 * @return Ext SHM size of the considered data.
 */
static size_t
sr_shmmain_ext_get_size_main_shm(sr_shm_t *shm_main, char *ext_shm_addr)
{
    size_t shm_size = 0;
    uint32_t i, j;
    sr_main_shm_t *main_shm;
    sr_rpc_t *shm_rpc;
    sr_rpc_sub_t *rpc_subs;
    sr_mod_t *shm_mod;
    sr_mod_change_sub_t *change_subs;
    sr_mod_oper_sub_t *oper_subs;
    sr_conn_shm_t *shm_conn;

    main_shm = (sr_main_shm_t *)shm_main->addr;

    /* connection state */
    shm_conn = (sr_conn_shm_t *)(ext_shm_addr + main_shm->conns);
    for (i = 0; i < main_shm->conn_count; ++i) {
        shm_size += SR_SHM_SIZE(main_shm->mod_count * sizeof(sr_conn_shm_lock_t[SR_DS_COUNT]));
        shm_size += SR_SHM_SIZE(shm_conn[i].evpipe_count * sizeof(uint32_t));
    }
    shm_size += SR_SHM_SIZE(main_shm->conn_count * sizeof *shm_conn);

    /* RPCs and their subscriptions */
    shm_rpc = (sr_rpc_t *)(ext_shm_addr + main_shm->rpc_subs);
    for (i = 0; i < main_shm->rpc_sub_count; ++i) {
        assert(shm_rpc[i].op_path);
        shm_size += sr_strshmlen(ext_shm_addr + shm_rpc[i].op_path);

        rpc_subs = (sr_rpc_sub_t *)(ext_shm_addr + shm_rpc[i].subs);
        for (j = 0; j < shm_rpc[i].sub_count; ++j) {
            assert(rpc_subs[j].xpath);
            shm_size += sr_strshmlen(ext_shm_addr + rpc_subs[j].xpath);
        }
        shm_size += SR_SHM_SIZE(shm_rpc[i].sub_count * sizeof *rpc_subs);
    }
    shm_size += SR_SHM_SIZE(main_shm->rpc_sub_count * sizeof *shm_rpc);

    /* existing module subscriptions */
    SR_SHM_MOD_FOR(shm_main->addr, shm_main->size, shm_mod) {
        /* change subscriptions */
        for (i = 0; i < SR_DS_COUNT; ++i) {
            change_subs = (sr_mod_change_sub_t *)(ext_shm_addr + shm_mod->change_sub[i].subs);
            for (j = 0; j < shm_mod->change_sub[i].sub_count; ++j) {
                if (change_subs[j].xpath) {
                    shm_size += sr_strshmlen(ext_shm_addr + change_subs[j].xpath);
                }
            }
            shm_size += SR_SHM_SIZE(shm_mod->change_sub[i].sub_count * sizeof *change_subs);
        }

        /* oper subscriptions */
        oper_subs = (sr_mod_oper_sub_t *)(ext_shm_addr + shm_mod->oper_subs);
        for (i = 0; i < shm_mod->oper_sub_count; ++i) {
            assert(oper_subs[i].xpath);
            shm_size += sr_strshmlen(ext_shm_addr + oper_subs[i].xpath);
        }
        shm_size += SR_SHM_SIZE(shm_mod->oper_sub_count * sizeof *oper_subs);

        /* notif subscriptions */
        shm_size += SR_SHM_SIZE(shm_mod->notif_sub_count * sizeof(sr_mod_notif_sub_t));
    }

    return shm_size;
}

/**
 * @brief Calculate how much ext SHM space is taken by sysrepo module data.
 *
 * @param[in] sr_mods Sysrepo module data.
 * @return Ext SHM size of the considered data.
 */
static size_t
sr_shmmain_ext_get_lydmods_size(struct lyd_node *sr_mods)
{
    struct lyd_node *sr_mod, *sr_child, *sr_op_dep, *sr_dep, *sr_instid;
    size_t shm_size = 0;
    uint16_t ddep_i, opdep_i;

    assert(sr_mods);

    LY_LIST_FOR(lyd_child(sr_mods), sr_mod) {
        if (strcmp(sr_mod->schema->name, "module")) {
            /* skip installed-module, for example */
            continue;
        }

        LY_LIST_FOR(lyd_child(sr_mod), sr_child) {
            opdep_i = 0;
            if (!strcmp(sr_child->schema->name, "name")) {
                /* a string */
                shm_size += sr_strshmlen(LYD_CANON_VALUE(sr_child));
            } else if (!strcmp(sr_child->schema->name, "enabled-feature")) {
                /* another feature */
                shm_size += sizeof(off_t);
                /* a string */
                shm_size += sr_strshmlen(LYD_CANON_VALUE(sr_child));
            } else if (!strcmp(sr_child->schema->name, "data-deps")) {
                ddep_i = 0;
                LY_LIST_FOR(lyd_child(sr_child), sr_dep) {
                    /* another data dependency */
                    ++ddep_i;

                    /* module name was already counted and type is an enum */
                    if (!strcmp(sr_dep->schema->name, "inst-id")) {
                        LY_LIST_FOR(lyd_child(sr_dep), sr_instid) {
                            if (!strcmp(sr_instid->schema->name, "xpath")) {
                                /* a string */
                                shm_size += sr_strshmlen(LYD_CANON_VALUE(sr_instid));
                            }
                        }
                    }
                }

                /* all data dependencies */
                shm_size += SR_SHM_SIZE(ddep_i * sizeof(sr_mod_data_dep_t));
            } else if (!strcmp(sr_child->schema->name, "inverse-data-deps")) {
                /* another inverse dependency */
                assert(sizeof(off_t) == SR_SHM_SIZE(sizeof(off_t)));
                shm_size += sizeof(off_t);
            } else if (!strcmp(sr_child->schema->name, "op-deps")) {
                /* another op with dependencies */
                ++opdep_i;

                LY_LIST_FOR(lyd_child(sr_child), sr_op_dep) {
                    if (!strcmp(sr_op_dep->schema->name, "xpath")) {
                        /* operation xpath (a string) */
                        shm_size += sr_strshmlen(LYD_CANON_VALUE(sr_op_dep));
                    } else if (!strcmp(sr_op_dep->schema->name, "in") || !strcmp(sr_op_dep->schema->name, "out")) {
                        ddep_i = 0;
                        LY_LIST_FOR(lyd_child(sr_op_dep), sr_dep) {
                            /* another data dependency */
                            ++ddep_i;

                            if (!strcmp(sr_dep->schema->name, "inst-id")) {
                                LY_LIST_FOR(lyd_child(sr_dep), sr_instid) {
                                    if (!strcmp(sr_instid->schema->name, "xpath")) {
                                        /* a string */
                                        shm_size += sr_strshmlen(LYD_CANON_VALUE(sr_instid));
                                    }
                                }
                            }
                        }

                        /* all data dependencies */
                        shm_size += SR_SHM_SIZE(ddep_i * sizeof(sr_mod_data_dep_t));
                    }
                }
            }

            /* all op dependencies */
            shm_size += SR_SHM_SIZE(opdep_i * sizeof(sr_mod_op_dep_t));
        }
    }

    return shm_size;
}

=======
>>>>>>> 49f5e31e
sr_error_info_t *
sr_shmmain_ly_ctx_init(struct ly_ctx **ly_ctx)
{
    sr_error_info_t *err_info = NULL;

    /* libyang context init */
    if ((err_info = sr_ly_ctx_new(ly_ctx))) {
        return err_info;
    }

    /* load just the internal module */
    if (lys_parse_mem(*ly_ctx, sysrepo_yang, LYS_IN_YANG, NULL)) {
        sr_errinfo_new_ly(&err_info, *ly_ctx);
        ly_ctx_destroy(*ly_ctx, NULL);
        *ly_ctx = NULL;
        return err_info;
    }

    return NULL;
}

sr_error_info_t *
sr_shmmain_files_startup2running(sr_main_shm_t *main_shm, int replace)
{
    sr_error_info_t *err_info = NULL;
    sr_mod_t *shm_mod = NULL;
    char *startup_path, *running_path;
    const char *mod_name;
    uint32_t i;

    for (i = 0; i < main_shm->mod_count; ++i) {
        shm_mod = SR_SHM_MOD_IDX(main_shm, i);
        mod_name = ((char *)main_shm) + shm_mod->name;

        if ((err_info = sr_path_ds_shm(mod_name, SR_DS_RUNNING, &running_path))) {
            goto error;
        }

        if (!replace && sr_file_exists(running_path)) {
            /* there are some running data, keep them */
            free(running_path);
            continue;
        }

        if ((err_info = sr_path_startup_file(mod_name, &startup_path))) {
            free(running_path);
            goto error;
        }
        err_info = sr_cp_file2shm(running_path, startup_path, SR_FILE_PERM);
        free(startup_path);
        free(running_path);
        if (err_info) {
            goto error;
        }
    }

    if (replace) {
        SR_LOG_INF("Datastore copied from <startup> to <running>.");
    }
    return NULL;

error:
    sr_errinfo_new(&err_info, SR_ERR_INTERNAL, NULL, "Copying module \"%s\" data from <startup> to <running> failed.", mod_name);
    return err_info;
}

/**
 * @brief Fill main SHM dependency information based on internal sysrepo data.
 *
 * @param[in] main_shm Main SHM.
 * @param[in] sr_dep_parent Dependencies in internal sysrepo data.
 * @param[in] shm_deps Main SHM dependencies to fill.
 * @param[out] dep_i Number of dependencies filled.
 * @param[in,out] shm_end Current SHM end.
 * @return err_info, NULL on success.
 */
static sr_error_info_t *
sr_shmmain_fill_deps(sr_main_shm_t *main_shm, struct lyd_node *sr_dep_parent, sr_dep_t *shm_deps, size_t *dep_i,
        char **shm_end)
{
    sr_error_info_t *err_info = NULL;
    sr_mod_t *ref_shm_mod = NULL;
    struct lyd_node *sr_dep, *sr_instid;
    int dep_found;

    assert(!*dep_i);

    LY_LIST_FOR(lyd_child(sr_dep_parent), sr_dep) {
        dep_found = 0;

        if (!strcmp(sr_dep->schema->name, "module")) {
            dep_found = 1;

            /* set dep type */
            shm_deps[*dep_i].type = SR_DEP_REF;

            /* copy module name offset */
<<<<<<< HEAD
            ref_shm_mod = sr_shmmain_find_module(shm_main, ext_shm_addr, LYD_CANON_VALUE(sr_dep), 0);
=======
            str = sr_ly_leaf_value_str(sr_dep);
            ref_shm_mod = sr_shmmain_find_module(main_shm, str);
>>>>>>> 49f5e31e
            SR_CHECK_INT_RET(!ref_shm_mod, err_info);
            shm_deps[*dep_i].module = ref_shm_mod->name;

            /* no path */
            shm_deps[*dep_i].path = 0;
        } else if (!strcmp(sr_dep->schema->name, "inst-id")) {
            dep_found = 1;

            /* set dep type */
            shm_deps[*dep_i].type = SR_DEP_INSTID;

            /* there may be no default value */
            shm_deps[*dep_i].module = 0;

<<<<<<< HEAD
            LY_LIST_FOR(lyd_child(sr_dep), sr_instid) {
                if (!strcmp(sr_instid->schema->name, "xpath")) {
                    /* copy xpath */
                    shm_deps[*dep_i].xpath = sr_shmstrcpy(ext_shm_addr, LYD_CANON_VALUE(sr_instid), ext_cur);
                } else if (!strcmp(sr_instid->schema->name, "default-module")) {
                    /* copy module name offset */
                    ref_shm_mod = sr_shmmain_find_module(shm_main, ext_shm_addr, LYD_CANON_VALUE(sr_instid), 0);
=======
            LY_TREE_FOR(sr_dep->child, sr_instid) {
                if (!strcmp(sr_instid->schema->name, "path")) {
                    /* copy path */
                    str = sr_ly_leaf_value_str(sr_instid);
                    shm_deps[*dep_i].path = sr_shmstrcpy((char *)main_shm, str, shm_end);
                } else if (!strcmp(sr_instid->schema->name, "default-module")) {
                    /* copy module name offset */
                    str = sr_ly_leaf_value_str(sr_instid);
                    ref_shm_mod = sr_shmmain_find_module(main_shm, str);
>>>>>>> 49f5e31e
                    SR_CHECK_INT_RET(!ref_shm_mod, err_info);
                    shm_deps[*dep_i].module = ref_shm_mod->name;
                }
            }
        }

        assert(!dep_found || shm_deps[*dep_i].module || shm_deps[*dep_i].path);
        if (dep_found) {
            ++(*dep_i);
        }
    }

    return NULL;
}

/**
 * @brief Fill a new SHM module and add its name and enabled features into main SHM. Does not add data/op/inverse dependencies.
 *
 * @param[in] sr_mod Module to read the information from.
 * @param[in] shm_mod_idx Main SHM mod index to fill.
 * @param[in] shm_main Main SHM structure to remap and add name/features at its end.
 * @return err_info, NULL on success.
 */
static sr_error_info_t *
sr_shmmain_fill_module(const struct lyd_node *sr_mod, size_t shm_mod_idx, sr_shm_t *shm_main)
{
    sr_error_info_t *err_info = NULL;
    sr_mod_t *shm_mod;
    struct lyd_node *sr_child;
    off_t *shm_features;
<<<<<<< HEAD
    char *ext_cur;
    uint32_t i, feat_i;

    assert(first_sr_mod && first_shm_mod);
    ext_cur = ext_shm_addr + *ext_end;

    LY_LIST_FOR(first_sr_mod, first_sr_mod) {
        if (strcmp(first_sr_mod->schema->name, "module")) {
            /* skip installed-modules, for example */
            continue;
        }
=======
    const char *name, *str;
    char *shm_end;
    size_t feat_i, feat_names_len, old_shm_size;
    sr_datastore_t ds;

    shm_mod = SR_SHM_MOD_IDX(shm_main->addr, shm_mod_idx);
>>>>>>> 49f5e31e

    /* init SHM module structure */
    memset(shm_mod, 0, sizeof *shm_mod);
    for (ds = 0; ds < SR_DS_COUNT; ++ds) {
        if ((err_info = sr_rwlock_init(&shm_mod->data_lock_info[ds].lock, 1))) {
            return err_info;
        }
<<<<<<< HEAD
        first_shm_mod->ver = 1;

        /* set all arrays and pointers to ext SHM */
        LY_LIST_FOR(lyd_child(first_sr_mod), sr_child) {
            if (!strcmp(sr_child->schema->name, "name")) {
                /* copy module name */
                first_shm_mod->name = sr_shmstrcpy(ext_shm_addr, LYD_CANON_VALUE(sr_child), &ext_cur);
            } else if (!strcmp(sr_child->schema->name, "revision")) {
                /* copy revision */
                strcpy(first_shm_mod->rev, LYD_CANON_VALUE(sr_child));
            } else if (!strcmp(sr_child->schema->name, "replay-support")) {
                /* set replay-support flag */
                first_shm_mod->flags |= SR_MOD_REPLAY_SUPPORT;
            } else if (!strcmp(sr_child->schema->name, "enabled-feature")) {
                /* just count features */
                ++first_shm_mod->feat_count;
            }
=======
    }
    if ((err_info = sr_rwlock_init(&shm_mod->replay_lock, 1))) {
        return err_info;
    }
    shm_mod->ver = 1;
    for (ds = 0; ds < SR_DS_COUNT; ++ds) {
        if ((err_info = sr_rwlock_init(&shm_mod->change_sub[ds].lock, 1))) {
            return err_info;
>>>>>>> 49f5e31e
        }
    }
    if ((err_info = sr_rwlock_init(&shm_mod->oper_lock, 1))) {
        return err_info;
    }
    if ((err_info = sr_rwlock_init(&shm_mod->notif_lock, 1))) {
        return err_info;
    }

    /* remember name, set fields from sr_mod, and count enabled features */
    name = NULL;
    feat_names_len = 0;
    LY_TREE_FOR(sr_mod->child, sr_child) {
        if (!strcmp(sr_child->schema->name, "name")) {
            /* rememeber name */
            name = sr_ly_leaf_value_str(sr_child);
        } else if (!strcmp(sr_child->schema->name, "revision")) {
            /* copy revision */
            str = sr_ly_leaf_value_str(sr_child);
            strcpy(shm_mod->rev, str);
        } else if (!strcmp(sr_child->schema->name, "replay-support")) {
            /* set replay-support flag */
            ATOMIC_STORE_RELAXED(shm_mod->replay_supp, 1);
        } else if (!strcmp(sr_child->schema->name, "enabled-feature")) {
            /* count features and ther names length */
            ++shm_mod->feat_count;
            str = sr_ly_leaf_value_str(sr_child);
            feat_names_len += sr_strshmlen(str);
        }
    }
    assert(name);

    /* remember main SHM size */
    old_shm_size = shm_main->size;

    /* enlarge and possibly remap main SHM */
    if ((err_info = sr_shm_remap(shm_main, shm_main->size + sr_strshmlen(name) +
            SR_SHM_SIZE(shm_mod->feat_count * sizeof(off_t)) + feat_names_len))) {
        return err_info;
    }
    shm_mod = SR_SHM_MOD_IDX(shm_main->addr, shm_mod_idx);
    shm_end = shm_main->addr + old_shm_size;

<<<<<<< HEAD
        LY_LIST_FOR(lyd_child(first_sr_mod), sr_child) {
            if (!strcmp(sr_child->schema->name, "enabled-feature")) {
                /* copy feature name */
                shm_features[feat_i] = sr_shmstrcpy(ext_shm_addr, LYD_CANON_VALUE(sr_child), &ext_cur);
=======
    /* store module name */
    shm_mod->name = sr_shmstrcpy(shm_main->addr, name, &shm_end);
>>>>>>> 49f5e31e

    /* store feature array */
    shm_mod->features = sr_shmcpy(shm_main->addr, NULL, shm_mod->feat_count * sizeof(off_t), &shm_end);

    /* store feature names */
    shm_features = (off_t *)(shm_main->addr + shm_mod->features);
    feat_i = 0;
    LY_TREE_FOR(sr_mod->child, sr_child) {
        if (!strcmp(sr_child->schema->name, "enabled-feature")) {
            /* copy feature name */
            str = sr_ly_leaf_value_str(sr_child);
            shm_features[feat_i] = sr_shmstrcpy(shm_main->addr, str, &shm_end);

            ++feat_i;
        }
    }
    SR_CHECK_INT_RET(feat_i != shm_mod->feat_count, err_info);

    /* main SHM size must be exactly what we allocated */
    assert(shm_end == shm_main->addr + shm_main->size);
    return NULL;
}

/**
 * @brief Add module (data and inverse) dependencies into main SHM.
 *
 * @param[in] sr_mod Module to read the information from.
 * @param[in] shm_mod_idx Main SHM mod index of @p sr_mod.
 * @param[in] shm_main Main SHM structure to remap and append the data to.
 * @return err_info, NULL on success.
 */
static sr_error_info_t *
sr_shmmain_add_module_deps(const struct lyd_node *sr_mod, size_t shm_mod_idx, sr_shm_t *shm_main)
{
    sr_error_info_t *err_info = NULL;
<<<<<<< HEAD
    struct lyd_node *sr_child, *sr_dep, *sr_op, *sr_op_dep;
    sr_mod_t *ref_shm_mod;
    sr_mod_data_dep_t *shm_data_deps, *shm_op_data_deps;
    sr_mod_op_dep_t *shm_op_deps;
    off_t *shm_inv_data_deps;
    char *ext_cur;
    uint32_t data_dep_i, inv_data_dep_i, op_dep_i, op_data_dep_i;
=======
    struct lyd_node *sr_child, *sr_dep, *sr_instid;
    sr_mod_t *shm_mod, *ref_shm_mod;
    sr_dep_t *shm_deps;
    off_t *shm_inv_deps;
    sr_main_shm_t *main_shm;
    char *shm_end;
    const char *str;
    size_t paths_len, dep_i, inv_dep_i, old_shm_size;

    shm_mod = SR_SHM_MOD_IDX(shm_main->addr, shm_mod_idx);

    assert(!shm_mod->dep_count);
    assert(!shm_mod->inv_dep_count);

    /* count arrays and paths length */
    paths_len = 0;
    LY_TREE_FOR(sr_mod->child, sr_child) {
        if (!strcmp(sr_child->schema->name, "deps")) {
            LY_TREE_FOR(sr_child->child, sr_dep) {
                /* another data dependency */
                ++shm_mod->dep_count;

                /* module name was already counted and type is an enum */
                if (!strcmp(sr_dep->schema->name, "inst-id")) {
                    LY_TREE_FOR(sr_dep->child, sr_instid) {
                        if (!strcmp(sr_instid->schema->name, "path")) {
                            /* a string */
                            str = sr_ly_leaf_value_str(sr_instid);
                            paths_len += sr_strshmlen(str);
                        }
                    }
                }
            }
        } else if (!strcmp(sr_child->schema->name, "inverse-deps")) {
            /* another inverse data dependency */
            ++shm_mod->inv_dep_count;
        }
    }
>>>>>>> 49f5e31e

    /* remember main SHM size */
    old_shm_size = shm_main->size;

<<<<<<< HEAD
    LY_LIST_FOR(first_sr_mod, first_sr_mod) {
        if (strcmp(first_sr_mod->schema->name, "module")) {
            /* skip installed-modules, for example */
            continue;
=======
    /* enlarge and possibly remap main SHM */
    if ((err_info = sr_shm_remap(shm_main, shm_main->size + paths_len + SR_SHM_SIZE(shm_mod->dep_count * sizeof(sr_dep_t))
            + SR_SHM_SIZE(shm_mod->inv_dep_count * sizeof(off_t))))) {
        return err_info;
    }
    shm_mod = SR_SHM_MOD_IDX(shm_main->addr, shm_mod_idx);
    shm_end = shm_main->addr + old_shm_size;
    main_shm = (sr_main_shm_t *)shm_main->addr;

    /* allocate dependencies */
    shm_mod->deps = sr_shmcpy(shm_main->addr, NULL, shm_mod->dep_count * sizeof(sr_dep_t), &shm_end);
    shm_deps = (sr_dep_t *)(shm_main->addr + shm_mod->deps);
    dep_i = 0;

    shm_mod->inv_deps = sr_shmcpy(shm_main->addr, NULL, shm_mod->inv_dep_count * sizeof(off_t), &shm_end);
    shm_inv_deps = (off_t *)(shm_main->addr + shm_mod->inv_deps);
    inv_dep_i = 0;

    LY_TREE_FOR(sr_mod->child, sr_child) {
        if (!strcmp(sr_child->schema->name, "deps")) {
            /* now fill the dependency array */
            if ((err_info = sr_shmmain_fill_deps(main_shm, sr_child, shm_deps, &dep_i, &shm_end))) {
                return err_info;
            }
        } else if (!strcmp(sr_child->schema->name, "inverse-deps")) {
            /* now fill module references */
            str = sr_ly_leaf_value_str(sr_child);
            ref_shm_mod = sr_shmmain_find_module(main_shm, str);
            SR_CHECK_INT_RET(!ref_shm_mod, err_info);
            shm_inv_deps[inv_dep_i] = ref_shm_mod->name;

            ++inv_dep_i;
>>>>>>> 49f5e31e
        }
    }
    SR_CHECK_INT_RET(dep_i != shm_mod->dep_count, err_info);
    SR_CHECK_INT_RET(inv_dep_i != shm_mod->inv_dep_count, err_info);

    /* main SHM size must be exactly what we allocated */
    assert(shm_end == shm_main->addr + shm_main->size);
    return NULL;
}

/**
 * @brief Add module RPCs/actions with dependencies into main SHM.
 *
 * @param[in] sr_mod Module to read the information from.
 * @param[in] shm_mod_idx Main SHM mod index of @p sr_mod.
 * @param[in] shm_main Main SHM structure to remap and append the data to.
 * @return err_info, NULL on success.
 */
static sr_error_info_t *
sr_shmmain_add_module_rpcs(const struct lyd_node *sr_mod, size_t shm_mod_idx, sr_shm_t *shm_main)
{
    sr_error_info_t *err_info = NULL;
    struct lyd_node *sr_child, *sr_dep, *sr_op, *sr_op_dep, *sr_instid;
    sr_mod_t *shm_mod;
    sr_dep_t *shm_deps;
    sr_rpc_t *shm_rpcs;
    sr_main_shm_t *main_shm;
    char *shm_end;
    const char *str;
    size_t paths_len, in_out_deps_len, dep_i, rpc_i, old_shm_size;

    shm_mod = SR_SHM_MOD_IDX(shm_main->addr, shm_mod_idx);

    assert(!shm_mod->rpc_count);

    /* count arrays and paths length */
    paths_len = 0;
    in_out_deps_len = 0;
    LY_TREE_FOR(sr_mod->child, sr_child) {
        if (!strcmp(sr_child->schema->name, "rpc")) {
            /* another RPC/action */
            ++shm_mod->rpc_count;

            LY_TREE_FOR(sr_child->child, sr_op_dep) {
                if (!strcmp(sr_op_dep->schema->name, "path")) {
                    /* operation path (a string) */
                    str = sr_ly_leaf_value_str(sr_op_dep);
                    paths_len += sr_strshmlen(str);
                } else if (!strcmp(sr_op_dep->schema->name, "in") || !strcmp(sr_op_dep->schema->name, "out")) {
                    dep_i = 0;
                    LY_TREE_FOR(sr_op_dep->child, sr_dep) {
                        /* another dependency */
                        ++dep_i;

                        if (!strcmp(sr_dep->schema->name, "inst-id")) {
                            LY_TREE_FOR(sr_dep->child, sr_instid) {
                                if (!strcmp(sr_instid->schema->name, "path")) {
                                    /* a string */
                                    str = sr_ly_leaf_value_str(sr_instid);
                                    paths_len += sr_strshmlen(str);
                                }
                            }
                        }
                    }

<<<<<<< HEAD
        /* set all arrays and pointers to ext SHM */
        LY_LIST_FOR(lyd_child(first_sr_mod), sr_child) {
            if (!strcmp(sr_child->schema->name, "data-deps")) {
                /* just count data dependencies */
                LY_LIST_FOR(lyd_child(sr_child), sr_dep) {
                    ++first_shm_mod->data_dep_count;
=======
                    /* all RPC input/output dependencies (must be counted this way to align all the arrays individually) */
                    in_out_deps_len += SR_SHM_SIZE(dep_i * sizeof(sr_dep_t));
>>>>>>> 49f5e31e
                }
            }
        }
    }

<<<<<<< HEAD
        /* allocate and fill arrays */
        first_shm_mod->data_deps = sr_shmcpy(ext_shm_addr, NULL, first_shm_mod->data_dep_count * sizeof(sr_mod_data_dep_t), &ext_cur);
        shm_data_deps = (sr_mod_data_dep_t *)(ext_shm_addr + first_shm_mod->data_deps);
        data_dep_i = 0;

        first_shm_mod->inv_data_deps = sr_shmcpy(ext_shm_addr, NULL, first_shm_mod->inv_data_dep_count * sizeof(off_t), &ext_cur);
        shm_inv_data_deps = (off_t *)(ext_shm_addr + first_shm_mod->inv_data_deps);
        inv_data_dep_i = 0;

        first_shm_mod->op_deps = sr_shmcpy(ext_shm_addr, NULL, first_shm_mod->op_dep_count * sizeof(sr_mod_op_dep_t), &ext_cur);
        shm_op_deps = (sr_mod_op_dep_t *)(ext_shm_addr + first_shm_mod->op_deps);
        op_dep_i = 0;

        LY_LIST_FOR(lyd_child(first_sr_mod), sr_child) {
            if (!strcmp(sr_child->schema->name, "data-deps")) {
                /* now fill the dependency array */
                if ((err_info = sr_shmmain_fill_data_deps(shm_main, ext_shm_addr, sr_child, shm_data_deps, &data_dep_i,
                            &ext_cur))) {
                    return err_info;
                }
            } else if (!strcmp(sr_child->schema->name, "inverse-data-deps")) {
                /* now fill module references */
                ref_shm_mod = sr_shmmain_find_module(shm_main, ext_shm_addr, LYD_CANON_VALUE(sr_child), 0);
                SR_CHECK_INT_RET(!ref_shm_mod, err_info);
                shm_inv_data_deps[inv_data_dep_i] = ref_shm_mod->name;

                ++inv_data_dep_i;
            } else if (!strcmp(sr_child->schema->name, "op-deps")) {
                LY_LIST_FOR(lyd_child(sr_child), sr_op) {
                    if (!strcmp(sr_op->schema->name, "xpath")) {
                        /* copy xpath name */
                        shm_op_deps[op_dep_i].xpath = sr_shmstrcpy(ext_shm_addr, LYD_CANON_VALUE(sr_op), &ext_cur);
                    } else if (!strcmp(sr_op->schema->name, "in")) {
                        LY_LIST_FOR(lyd_child(sr_op), sr_op_dep) {
                            /* count op input data deps first */
                            ++shm_op_deps[op_dep_i].in_dep_count;
                        }
=======
    /* remember main SHM size */
    old_shm_size = shm_main->size;
>>>>>>> 49f5e31e

    /* enlarge and possibly remap main SHM */
    if ((err_info = sr_shm_remap(shm_main, shm_main->size + paths_len + SR_SHM_SIZE(shm_mod->rpc_count * sizeof(sr_rpc_t))
            + in_out_deps_len))) {
        return err_info;
    }
    shm_mod = SR_SHM_MOD_IDX(shm_main->addr, shm_mod_idx);
    shm_end = shm_main->addr + old_shm_size;
    main_shm = (sr_main_shm_t *)shm_main->addr;

<<<<<<< HEAD
                        /* fill the array */
                        shm_op_data_deps = (sr_mod_data_dep_t *)(ext_shm_addr + shm_op_deps[op_dep_i].in_deps);
                        op_data_dep_i = 0;
                        if ((err_info = sr_shmmain_fill_data_deps(shm_main, ext_shm_addr, sr_op, shm_op_data_deps,
                                    &op_data_dep_i, &ext_cur))) {
                            return err_info;
                        }
                        SR_CHECK_INT_RET(op_data_dep_i != shm_op_deps[op_dep_i].in_dep_count, err_info);
                    } else if (!strcmp(sr_op->schema->name, "out")) {
                        LY_LIST_FOR(lyd_child(sr_op), sr_op_dep) {
                            /* count op output data deps first */
                            ++shm_op_deps[op_dep_i].out_dep_count;
                        }
=======
    /* allocate RPCs */
    shm_mod->rpcs = sr_shmcpy(shm_main->addr, NULL, shm_mod->rpc_count * sizeof(sr_rpc_t), &shm_end);
    shm_rpcs = (sr_rpc_t *)(shm_main->addr + shm_mod->rpcs);
    rpc_i = 0;
>>>>>>> 49f5e31e

    LY_TREE_FOR(sr_mod->child, sr_child) {
        if (!strcmp(sr_child->schema->name, "rpc")) {
            /* init lock */
            if ((err_info = sr_rwlock_init(&shm_rpcs[rpc_i].lock, 1))) {
                return err_info;
            }

            LY_TREE_FOR(sr_child->child, sr_op) {
                if (!strcmp(sr_op->schema->name, "path")) {
                    /* copy xpath name */
                    str = sr_ly_leaf_value_str(sr_op);
                    shm_rpcs[rpc_i].path = sr_shmstrcpy(shm_main->addr, str, &shm_end);
                } else if (!strcmp(sr_op->schema->name, "in")) {
                    LY_TREE_FOR(sr_op->child, sr_op_dep) {
                        /* count input deps first */
                        ++shm_rpcs[rpc_i].in_dep_count;
                    }

                    /* allocate array */
                    shm_rpcs[rpc_i].in_deps = sr_shmcpy(shm_main->addr, NULL,
                            shm_rpcs[rpc_i].in_dep_count * sizeof(sr_dep_t), &shm_end);

                    /* fill the array */
                    shm_deps = (sr_dep_t *)(shm_main->addr + shm_rpcs[rpc_i].in_deps);
                    dep_i = 0;
                    if ((err_info = sr_shmmain_fill_deps(main_shm, sr_op, shm_deps, &dep_i, &shm_end))) {
                        return err_info;
                    }
                    SR_CHECK_INT_RET(dep_i != shm_rpcs[rpc_i].in_dep_count, err_info);
                } else if (!strcmp(sr_op->schema->name, "out")) {
                    LY_TREE_FOR(sr_op->child, sr_op_dep) {
                        /* count op output data deps first */
                        ++shm_rpcs[rpc_i].out_dep_count;
                    }

                    /* allocate array */
                    shm_rpcs[rpc_i].out_deps = sr_shmcpy(shm_main->addr, NULL,
                            shm_rpcs[rpc_i].out_dep_count * sizeof(sr_dep_t), &shm_end);

                    /* fill the array */
                    shm_deps = (sr_dep_t *)(shm_main->addr + shm_rpcs[rpc_i].out_deps);
                    dep_i = 0;
                    if ((err_info = sr_shmmain_fill_deps(main_shm, sr_op, shm_deps, &dep_i, &shm_end))) {
                        return err_info;
                    }
                    SR_CHECK_INT_RET(dep_i != shm_rpcs[rpc_i].out_dep_count, err_info);
                }
            }

            ++rpc_i;
        }
    }
    SR_CHECK_INT_RET(rpc_i != shm_mod->rpc_count, err_info);

    /* main SHM size must be exactly what we allocated */
    assert(shm_end == shm_main->addr + shm_main->size);
    return NULL;
}

/**
 * @brief Add module notifications with dependencies into main SHM.
 *
 * @param[in] sr_mod Module to read the information from.
 * @param[in] shm_mod_idx Main SHM mod index of @p sr_mod.
 * @param[in] shm_main Main SHM structure to remap and append the data to.
 * @return err_info, NULL on success.
 */
static sr_error_info_t *
sr_shmmain_add_module_notifs(const struct lyd_node *sr_mod, size_t shm_mod_idx, sr_shm_t *shm_main)
{
    sr_error_info_t *err_info = NULL;
    struct lyd_node *sr_child, *sr_dep, *sr_op, *sr_op_dep, *sr_instid;
    sr_mod_t *shm_mod;
    sr_dep_t *shm_deps;
    sr_notif_t *shm_notifs;
    sr_main_shm_t *main_shm;
    char *shm_end;
    const char *str;
    size_t paths_len, deps_len, dep_i, notif_i, old_shm_size;

    shm_mod = SR_SHM_MOD_IDX(shm_main->addr, shm_mod_idx);

    assert(!shm_mod->notif_count);

    /* count arrays and paths length */
    paths_len = 0;
    deps_len = 0;
    LY_TREE_FOR(sr_mod->child, sr_child) {
        if (!strcmp(sr_child->schema->name, "notification")) {
            /* another notification */
            ++shm_mod->notif_count;

            LY_TREE_FOR(sr_child->child, sr_op_dep) {
                if (!strcmp(sr_op_dep->schema->name, "path")) {
                    /* operation path (a string) */
                    str = sr_ly_leaf_value_str(sr_op_dep);
                    paths_len += sr_strshmlen(str);
                } else if (!strcmp(sr_op_dep->schema->name, "deps")) {
                    dep_i = 0;
                    LY_TREE_FOR(sr_op_dep->child, sr_dep) {
                        /* another dependency */
                        ++dep_i;

                        if (!strcmp(sr_dep->schema->name, "inst-id")) {
                            LY_TREE_FOR(sr_dep->child, sr_instid) {
                                if (!strcmp(sr_instid->schema->name, "path")) {
                                    /* a string */
                                    str = sr_ly_leaf_value_str(sr_instid);
                                    paths_len += sr_strshmlen(str);
                                }
                            }
                        }
                    }

                    /* all notification dependencies (must be counted this way to align all the arrays individually) */
                    deps_len += SR_SHM_SIZE(dep_i * sizeof(sr_dep_t));
                }
            }
        }
    }

    /* remember main SHM size */
    old_shm_size = shm_main->size;

    /* enlarge and possibly remap main SHM */
    if ((err_info = sr_shm_remap(shm_main, shm_main->size + paths_len + SR_SHM_SIZE(shm_mod->notif_count * sizeof(sr_notif_t))
            + deps_len))) {
        return err_info;
    }
    shm_mod = SR_SHM_MOD_IDX(shm_main->addr, shm_mod_idx);
    shm_end = shm_main->addr + old_shm_size;
    main_shm = (sr_main_shm_t *)shm_main->addr;

    /* allocate notifications */
    shm_mod->notifs = sr_shmcpy(shm_main->addr, NULL, shm_mod->notif_count * sizeof(sr_notif_t), &shm_end);
    shm_notifs = (sr_notif_t *)(shm_main->addr + shm_mod->notifs);
    notif_i = 0;

    LY_TREE_FOR(sr_mod->child, sr_child) {
        if (!strcmp(sr_child->schema->name, "notification")) {
            LY_TREE_FOR(sr_child->child, sr_op) {
                if (!strcmp(sr_op->schema->name, "path")) {
                    /* copy xpath name */
                    str = sr_ly_leaf_value_str(sr_op);
                    shm_notifs[notif_i].path = sr_shmstrcpy(shm_main->addr, str, &shm_end);
                } else if (!strcmp(sr_op->schema->name, "deps")) {
                    LY_TREE_FOR(sr_op->child, sr_op_dep) {
                        /* count deps first */
                        ++shm_notifs[notif_i].dep_count;
                    }

                    /* allocate array */
                    shm_notifs[notif_i].deps = sr_shmcpy(shm_main->addr, NULL,
                            shm_notifs[notif_i].dep_count * sizeof(sr_dep_t), &shm_end);

                    /* fill the array */
                    shm_deps = (sr_dep_t *)(shm_main->addr + shm_notifs[notif_i].deps);
                    dep_i = 0;
                    if ((err_info = sr_shmmain_fill_deps(main_shm, sr_op, shm_deps, &dep_i, &shm_end))) {
                        return err_info;
                    }
                    SR_CHECK_INT_RET(dep_i != shm_notifs[notif_i].dep_count, err_info);
                }
            }

            ++notif_i;
        }
    }
    SR_CHECK_INT_RET(notif_i != shm_mod->notif_count, err_info);

    /* main SHM size must be exactly what we allocated */
    assert(shm_end == shm_main->addr + shm_main->size);
    return NULL;
}

sr_error_info_t *
sr_shmmain_store_modules(sr_conn_ctx_t *conn, struct lyd_node *first_sr_mod)
{
    sr_error_info_t *err_info = NULL;
    struct lyd_node *sr_mod;
    sr_mod_t *shm_mod;
<<<<<<< HEAD
    sr_main_shm_t *main_shm;
    off_t main_end, ext_end;
    size_t *wasted_ext, new_ext_size, new_mod_count;

    /* count how many modules are we going to add */
    new_mod_count = 0;
    LY_LIST_FOR(sr_mod, next) {
        if (!strcmp(next->schema->name, "module")) {
            ++new_mod_count;
=======
    uint32_t i, mod_count;

    /* count how many modules are we going to store */
    mod_count = 0;
    LY_TREE_FOR(first_sr_mod, sr_mod) {
        if (!strcmp(sr_mod->schema->name, "module")) {
            ++mod_count;
>>>>>>> 49f5e31e
        }
    }

    /* enlarge main SHM for all the modules */
    if ((err_info = sr_shm_remap(&conn->main_shm, sizeof(sr_main_shm_t) + mod_count * sizeof *shm_mod))) {
        return err_info;
    }

<<<<<<< HEAD
    /* enlarge ext SHM */
    wasted_ext = &((sr_ext_shm_t *)conn->ext_shm.addr)->wasted;
    new_ext_size = sizeof(sr_ext_shm_t) + sr_shmmain_ext_get_size_main_shm(&conn->main_shm, conn->ext_shm.addr) +
            sr_shmmain_ext_get_lydmods_size(lyd_parent(sr_mod));
    if ((err_info = sr_shm_remap(&conn->ext_shm, new_ext_size + *wasted_ext))) {
        return err_info;
    }
    wasted_ext = &((sr_ext_shm_t *)conn->ext_shm.addr)->wasted;
=======
    /* set module count */
    SR_CONN_MAIN_SHM(conn)->mod_count = mod_count;
>>>>>>> 49f5e31e

    /* add all modules into SHM */
    i = 0;
    sr_mod = first_sr_mod;
    while (i < mod_count) {
        if (!strcmp(sr_mod->schema->name, "module")) {
            if ((err_info = sr_shmmain_fill_module(sr_mod, i, &conn->main_shm))) {
                return err_info;
            }

            ++i;
        }

        sr_mod = sr_mod->next;
    }

    /*
     * Dependencies of old modules are rebuild because of possible
     * 1) new inverse dependencies when new modules depend on the old ones;
     * 2) new dependencies in the old modules in case they were added by foreign augments in the new modules.
     * Checking these cases would probably be more costly than just always rebuilding all dependencies.
     */

    /* add all dependencies/operations with dependencies for all modules in SHM, in separate loop because
     * all modules must have their name set so that it can be referenced */
    i = 0;
    sr_mod = first_sr_mod;
    while (i < mod_count) {
        if (!strcmp(sr_mod->schema->name, "module")) {
            if ((err_info = sr_shmmain_add_module_deps(sr_mod, i, &conn->main_shm))) {
                return err_info;
            }
            if ((err_info = sr_shmmain_add_module_rpcs(sr_mod, i, &conn->main_shm))) {
                return err_info;
            }
            if ((err_info = sr_shmmain_add_module_notifs(sr_mod, i, &conn->main_shm))) {
                return err_info;
            }

            ++i;
        }

        sr_mod = sr_mod->next;
    }

    return NULL;
}

sr_error_info_t *
sr_shmmain_main_open(sr_shm_t *shm, int *created)
{
    sr_error_info_t *err_info = NULL;
    sr_main_shm_t *main_shm;
    char *shm_name = NULL;
    int creat = 0;
    mode_t um;

    err_info = sr_path_main_shm(&shm_name);
    if (err_info) {
        return err_info;
    }

    /* try to open the shared memory */
    shm->fd = SR_OPEN(shm_name, O_RDWR, SR_MAIN_SHM_PERM);
    if ((shm->fd == -1) && (errno == ENOENT)) {
        if (!created) {
            /* we do not want to create the memory now */
            free(shm_name);
            return NULL;
        }

        /* set umask so that the correct permissions are really set */
        um = umask(SR_UMASK);

        /* create shared memory */
        shm->fd = SR_OPEN(shm_name, O_RDWR | O_CREAT | O_EXCL, SR_MAIN_SHM_PERM);
        umask(um);
        creat = 1;
    }
    free(shm_name);
    if (shm->fd == -1) {
        sr_errinfo_new(&err_info, SR_ERR_SYS, NULL, "Failed to open main shared memory (%s).", strerror(errno));
        goto error;
    }

    /* map it with proper size */
    if ((err_info = sr_shm_remap(shm, creat ? sizeof *main_shm : 0))) {
        goto error;
    }

    main_shm = (sr_main_shm_t *)shm->addr;
    if (creat) {
        /* init the memory */
        main_shm->shm_ver = SR_SHM_VER;
        if ((err_info = sr_mutex_init(&main_shm->lydmods_lock, 1))) {
            goto error;
        }
        if ((err_info = sr_mutex_init(&main_shm->ext_lock, 1))) {
            goto error;
        }
        ATOMIC_STORE_RELAXED(main_shm->new_sr_cid, 1);
        ATOMIC_STORE_RELAXED(main_shm->new_sr_sid, 1);
        ATOMIC_STORE_RELAXED(main_shm->new_sub_id, 1);
        ATOMIC_STORE_RELAXED(main_shm->new_evpipe_num, 1);

        /* remove leftover event pipes */
        sr_remove_evpipes();
    } else {
        /* check versions  */
        if (main_shm->shm_ver != SR_SHM_VER) {
            sr_errinfo_new(&err_info, SR_ERR_UNSUPPORTED, NULL, "Shared memory version mismatch (%u, expected %u),"
                    " remove the SHM to fix.", main_shm->shm_ver, SR_SHM_VER);
            goto error;
        }
    }

    if (created) {
        *created = creat;
    }
    return NULL;

error:
    sr_shm_clear(shm);
    return err_info;
}

sr_error_info_t *
sr_shmmain_ext_open(sr_shm_t *shm, int zero)
{
    sr_error_info_t *err_info = NULL;
    char *shm_name = NULL;
    mode_t um;

    err_info = sr_path_ext_shm(&shm_name);
    if (err_info) {
        return err_info;
    }

    /* set umask so that the correct permissions are really set */
    um = umask(SR_UMASK);

    shm->fd = SR_OPEN(shm_name, O_RDWR | O_CREAT, SR_MAIN_SHM_PERM);
    free(shm_name);
    umask(um);
    if (shm->fd == -1) {
        sr_errinfo_new(&err_info, SR_ERR_SYS, NULL, "Failed to open ext shared memory (%s).", strerror(errno));
        goto error;
    }

    /* either zero the memory or keep it exactly the way it was */
    if ((err_info = sr_shm_remap(shm, zero ? sizeof(sr_ext_shm_t) : 0))) {
        goto error;
    }
    if (zero) {
        ATOMIC_STORE_RELAXED(((sr_ext_shm_t *)shm->addr)->wasted, 0);
    }

    return NULL;

error:
    sr_shm_clear(shm);
    return err_info;
}

sr_mod_t *
sr_shmmain_find_module(sr_main_shm_t *main_shm, const char *name)
{
    sr_mod_t *shm_mod;
    uint32_t i;

    assert(name);

    for (i = 0; i < main_shm->mod_count; ++i) {
        shm_mod = SR_SHM_MOD_IDX(main_shm, i);
        if (!strcmp(((char *)main_shm) + shm_mod->name, name)) {
            return shm_mod;
        }
    }

    return NULL;
}

sr_rpc_t *
sr_shmmain_find_rpc(sr_main_shm_t *main_shm, const char *path)
{
    sr_mod_t *shm_mod;
    sr_rpc_t *shm_rpc;
    char *mod_name;
    uint16_t i;

    assert(path);

    /* find module first */
    mod_name = sr_get_first_ns(path);
    shm_mod = sr_shmmain_find_module(main_shm, mod_name);
    free(mod_name);
    if (!shm_mod) {
        return NULL;
    }

    shm_rpc = (sr_rpc_t *)(((char *)main_shm) + shm_mod->rpcs);
    for (i = 0; i < shm_mod->rpc_count; ++i) {
        if (!strcmp(((char *)main_shm) + shm_rpc[i].path, path)) {
            return &shm_rpc[i];
        }
    }

    return NULL;
}

sr_error_info_t *
sr_shmmain_update_replay_support(sr_main_shm_t *main_shm, const char *mod_name, int replay_support)
{
    sr_error_info_t *err_info = NULL;
    sr_mod_t *shm_mod;
    uint32_t i;

    if (mod_name) {
        shm_mod = sr_shmmain_find_module(main_shm, mod_name);
        SR_CHECK_INT_RET(!shm_mod, err_info);

        /* update flag */
        ATOMIC_STORE_RELAXED(shm_mod->replay_supp, replay_support);
    } else {
        for (i = 0; i < main_shm->mod_count; ++i) {
            shm_mod = SR_SHM_MOD_IDX(main_shm, i);

            /* update flag */
            ATOMIC_STORE_RELAXED(shm_mod->replay_supp, replay_support);
        }
    }

    return NULL;
}

sr_error_info_t *
sr_shmmain_update_notif_suspend(sr_conn_ctx_t *conn, const char *mod_name, uint32_t sub_id, int suspend)
{
    sr_error_info_t *err_info = NULL;
    sr_mod_t *shm_mod;
    sr_mod_notif_sub_t *shm_sub;
    uint32_t i;

    /* find the subscription in SHM */
    shm_mod = sr_shmmain_find_module(SR_CONN_MAIN_SHM(conn), mod_name);
    SR_CHECK_INT_RET(!shm_mod, err_info);

    /* EXT READ LOCK */
    if ((err_info = sr_shmext_conn_remap_lock(conn, SR_LOCK_READ, 0, __func__))) {
        return err_info;
    }

    shm_sub = (sr_mod_notif_sub_t *)(conn->ext_shm.addr + shm_mod->notif_subs);
    for (i = 0; i < shm_mod->notif_sub_count; ++i) {
        if (shm_sub[i].sub_id == sub_id) {
            break;
        }
    }
    SR_CHECK_INT_GOTO(i == shm_mod->notif_sub_count, err_info, cleanup_ext_unlock);

    /* check whether the flag can be changed */
    if (suspend && ATOMIC_LOAD_RELAXED(shm_sub[i].suspended)) {
        sr_errinfo_new(&err_info, SR_ERR_UNSUPPORTED, NULL, "Notification subscription with ID \"%u\" already suspended.",
                sub_id);
        goto cleanup_ext_unlock;
    } else if (!suspend && !ATOMIC_LOAD_RELAXED(shm_sub[i].suspended)) {
        sr_errinfo_new(&err_info, SR_ERR_UNSUPPORTED, NULL, "Notification subscription with ID \"%u\" not suspended.",
                sub_id);
        goto cleanup_ext_unlock;
    }

    /* set the flag */
    ATOMIC_STORE_RELAXED(shm_sub[i].suspended, suspend);

cleanup_ext_unlock:
    /* EXT READ UNLOCK */
    sr_shmext_conn_remap_unlock(conn, SR_LOCK_READ, 0, __func__);

    return err_info;
}

sr_error_info_t *
sr_shmmain_check_data_files(sr_main_shm_t *main_shm)
{
    sr_error_info_t *err_info = NULL;
    sr_mod_t *shm_mod;
    const char *mod_name;
    char *owner, *cur_owner, *group, *cur_group, *path;
    mode_t perm, cur_perm;
    int exists;
    uint32_t i;

    for (i = 0; i < main_shm->mod_count; ++i) {
        shm_mod = SR_SHM_MOD_IDX(main_shm, i);
        mod_name = ((char *)main_shm) + shm_mod->name;

        /* this must succeed for every (sysrepo) user */
        if ((err_info = sr_perm_get(mod_name, SR_DS_STARTUP, &owner, &group, &perm))) {
            return err_info;
        }

        /* keep only read/write bits */
        perm &= 00666;

        /*
         * running file, it must exist
         */
        if ((err_info = sr_perm_get(mod_name, SR_DS_RUNNING, &cur_owner, &cur_group, &cur_perm))) {
            goto error;
        }

        /* learn changes */
        if (!strcmp(owner, cur_owner)) {
            free(cur_owner);
            cur_owner = NULL;
        } else {
            free(cur_owner);
            cur_owner = owner;
        }
        if (!strcmp(group, cur_group)) {
            free(cur_group);
            cur_group = NULL;
        } else {
            free(cur_group);
            cur_group = group;
        }
        if (perm == cur_perm) {
            cur_perm = 0;
        } else {
            cur_perm = perm;
        }

        if (cur_owner || cur_group || cur_perm) {
            /* set correct values on the file */
            if ((err_info = sr_path_ds_shm(mod_name, SR_DS_RUNNING, &path))) {
                goto error;
            }
            err_info = sr_chmodown(path, cur_owner, cur_group, cur_perm);
            free(path);
            if (err_info) {
                goto error;
            }
        }

        /*
         * operational file, may not exist
         */
        if ((err_info = sr_path_ds_shm(mod_name, SR_DS_OPERATIONAL, &path))) {
            goto error;
        }
        exists = sr_file_exists(path);
        free(path);
        if (!exists && (err_info = sr_module_file_data_set(mod_name, SR_DS_OPERATIONAL, NULL, O_CREAT | O_EXCL, SR_FILE_PERM))) {
            goto error;
        }

        if ((err_info = sr_perm_get(mod_name, SR_DS_OPERATIONAL, &cur_owner, &cur_group, &cur_perm))) {
            goto error;
        }

        /* learn changes */
        if (!strcmp(owner, cur_owner)) {
            free(cur_owner);
            cur_owner = NULL;
        } else {
            free(cur_owner);
            cur_owner = owner;
        }
        if (!strcmp(group, cur_group)) {
            free(cur_group);
            cur_group = NULL;
        } else {
            free(cur_group);
            cur_group = group;
        }
        if (perm == cur_perm) {
            cur_perm = 0;
        } else {
            cur_perm = perm;
        }

        if (cur_owner || cur_group || cur_perm) {
            /* set correct values on the file */
            if ((err_info = sr_path_ds_shm(mod_name, SR_DS_OPERATIONAL, &path))) {
                goto error;
            }
            err_info = sr_chmodown(path, cur_owner, cur_group, cur_perm);
            free(path);
            if (err_info) {
                goto error;
            }
        }

        free(owner);
        free(group);
    }

    return NULL;

error:
    free(owner);
    free(group);
    return err_info;
}<|MERGE_RESOLUTION|>--- conflicted
+++ resolved
@@ -449,175 +449,6 @@
     return err_info;
 }
 
-<<<<<<< HEAD
-/**
- * @brief Calculate how much ext SHM space is taken by connection state, RPCs,
- * their subscriptions, and any existing module subscriptions in main and ext SHM.
- *
- * @param[in] shm_main Main SHM.
- * @param[in] ext_shm_addr Ext SHM mapping address.
- * @return Ext SHM size of the considered data.
- */
-static size_t
-sr_shmmain_ext_get_size_main_shm(sr_shm_t *shm_main, char *ext_shm_addr)
-{
-    size_t shm_size = 0;
-    uint32_t i, j;
-    sr_main_shm_t *main_shm;
-    sr_rpc_t *shm_rpc;
-    sr_rpc_sub_t *rpc_subs;
-    sr_mod_t *shm_mod;
-    sr_mod_change_sub_t *change_subs;
-    sr_mod_oper_sub_t *oper_subs;
-    sr_conn_shm_t *shm_conn;
-
-    main_shm = (sr_main_shm_t *)shm_main->addr;
-
-    /* connection state */
-    shm_conn = (sr_conn_shm_t *)(ext_shm_addr + main_shm->conns);
-    for (i = 0; i < main_shm->conn_count; ++i) {
-        shm_size += SR_SHM_SIZE(main_shm->mod_count * sizeof(sr_conn_shm_lock_t[SR_DS_COUNT]));
-        shm_size += SR_SHM_SIZE(shm_conn[i].evpipe_count * sizeof(uint32_t));
-    }
-    shm_size += SR_SHM_SIZE(main_shm->conn_count * sizeof *shm_conn);
-
-    /* RPCs and their subscriptions */
-    shm_rpc = (sr_rpc_t *)(ext_shm_addr + main_shm->rpc_subs);
-    for (i = 0; i < main_shm->rpc_sub_count; ++i) {
-        assert(shm_rpc[i].op_path);
-        shm_size += sr_strshmlen(ext_shm_addr + shm_rpc[i].op_path);
-
-        rpc_subs = (sr_rpc_sub_t *)(ext_shm_addr + shm_rpc[i].subs);
-        for (j = 0; j < shm_rpc[i].sub_count; ++j) {
-            assert(rpc_subs[j].xpath);
-            shm_size += sr_strshmlen(ext_shm_addr + rpc_subs[j].xpath);
-        }
-        shm_size += SR_SHM_SIZE(shm_rpc[i].sub_count * sizeof *rpc_subs);
-    }
-    shm_size += SR_SHM_SIZE(main_shm->rpc_sub_count * sizeof *shm_rpc);
-
-    /* existing module subscriptions */
-    SR_SHM_MOD_FOR(shm_main->addr, shm_main->size, shm_mod) {
-        /* change subscriptions */
-        for (i = 0; i < SR_DS_COUNT; ++i) {
-            change_subs = (sr_mod_change_sub_t *)(ext_shm_addr + shm_mod->change_sub[i].subs);
-            for (j = 0; j < shm_mod->change_sub[i].sub_count; ++j) {
-                if (change_subs[j].xpath) {
-                    shm_size += sr_strshmlen(ext_shm_addr + change_subs[j].xpath);
-                }
-            }
-            shm_size += SR_SHM_SIZE(shm_mod->change_sub[i].sub_count * sizeof *change_subs);
-        }
-
-        /* oper subscriptions */
-        oper_subs = (sr_mod_oper_sub_t *)(ext_shm_addr + shm_mod->oper_subs);
-        for (i = 0; i < shm_mod->oper_sub_count; ++i) {
-            assert(oper_subs[i].xpath);
-            shm_size += sr_strshmlen(ext_shm_addr + oper_subs[i].xpath);
-        }
-        shm_size += SR_SHM_SIZE(shm_mod->oper_sub_count * sizeof *oper_subs);
-
-        /* notif subscriptions */
-        shm_size += SR_SHM_SIZE(shm_mod->notif_sub_count * sizeof(sr_mod_notif_sub_t));
-    }
-
-    return shm_size;
-}
-
-/**
- * @brief Calculate how much ext SHM space is taken by sysrepo module data.
- *
- * @param[in] sr_mods Sysrepo module data.
- * @return Ext SHM size of the considered data.
- */
-static size_t
-sr_shmmain_ext_get_lydmods_size(struct lyd_node *sr_mods)
-{
-    struct lyd_node *sr_mod, *sr_child, *sr_op_dep, *sr_dep, *sr_instid;
-    size_t shm_size = 0;
-    uint16_t ddep_i, opdep_i;
-
-    assert(sr_mods);
-
-    LY_LIST_FOR(lyd_child(sr_mods), sr_mod) {
-        if (strcmp(sr_mod->schema->name, "module")) {
-            /* skip installed-module, for example */
-            continue;
-        }
-
-        LY_LIST_FOR(lyd_child(sr_mod), sr_child) {
-            opdep_i = 0;
-            if (!strcmp(sr_child->schema->name, "name")) {
-                /* a string */
-                shm_size += sr_strshmlen(LYD_CANON_VALUE(sr_child));
-            } else if (!strcmp(sr_child->schema->name, "enabled-feature")) {
-                /* another feature */
-                shm_size += sizeof(off_t);
-                /* a string */
-                shm_size += sr_strshmlen(LYD_CANON_VALUE(sr_child));
-            } else if (!strcmp(sr_child->schema->name, "data-deps")) {
-                ddep_i = 0;
-                LY_LIST_FOR(lyd_child(sr_child), sr_dep) {
-                    /* another data dependency */
-                    ++ddep_i;
-
-                    /* module name was already counted and type is an enum */
-                    if (!strcmp(sr_dep->schema->name, "inst-id")) {
-                        LY_LIST_FOR(lyd_child(sr_dep), sr_instid) {
-                            if (!strcmp(sr_instid->schema->name, "xpath")) {
-                                /* a string */
-                                shm_size += sr_strshmlen(LYD_CANON_VALUE(sr_instid));
-                            }
-                        }
-                    }
-                }
-
-                /* all data dependencies */
-                shm_size += SR_SHM_SIZE(ddep_i * sizeof(sr_mod_data_dep_t));
-            } else if (!strcmp(sr_child->schema->name, "inverse-data-deps")) {
-                /* another inverse dependency */
-                assert(sizeof(off_t) == SR_SHM_SIZE(sizeof(off_t)));
-                shm_size += sizeof(off_t);
-            } else if (!strcmp(sr_child->schema->name, "op-deps")) {
-                /* another op with dependencies */
-                ++opdep_i;
-
-                LY_LIST_FOR(lyd_child(sr_child), sr_op_dep) {
-                    if (!strcmp(sr_op_dep->schema->name, "xpath")) {
-                        /* operation xpath (a string) */
-                        shm_size += sr_strshmlen(LYD_CANON_VALUE(sr_op_dep));
-                    } else if (!strcmp(sr_op_dep->schema->name, "in") || !strcmp(sr_op_dep->schema->name, "out")) {
-                        ddep_i = 0;
-                        LY_LIST_FOR(lyd_child(sr_op_dep), sr_dep) {
-                            /* another data dependency */
-                            ++ddep_i;
-
-                            if (!strcmp(sr_dep->schema->name, "inst-id")) {
-                                LY_LIST_FOR(lyd_child(sr_dep), sr_instid) {
-                                    if (!strcmp(sr_instid->schema->name, "xpath")) {
-                                        /* a string */
-                                        shm_size += sr_strshmlen(LYD_CANON_VALUE(sr_instid));
-                                    }
-                                }
-                            }
-                        }
-
-                        /* all data dependencies */
-                        shm_size += SR_SHM_SIZE(ddep_i * sizeof(sr_mod_data_dep_t));
-                    }
-                }
-            }
-
-            /* all op dependencies */
-            shm_size += SR_SHM_SIZE(opdep_i * sizeof(sr_mod_op_dep_t));
-        }
-    }
-
-    return shm_size;
-}
-
-=======
->>>>>>> 49f5e31e
 sr_error_info_t *
 sr_shmmain_ly_ctx_init(struct ly_ctx **ly_ctx)
 {
@@ -715,12 +546,7 @@
             shm_deps[*dep_i].type = SR_DEP_REF;
 
             /* copy module name offset */
-<<<<<<< HEAD
-            ref_shm_mod = sr_shmmain_find_module(shm_main, ext_shm_addr, LYD_CANON_VALUE(sr_dep), 0);
-=======
-            str = sr_ly_leaf_value_str(sr_dep);
-            ref_shm_mod = sr_shmmain_find_module(main_shm, str);
->>>>>>> 49f5e31e
+            ref_shm_mod = sr_shmmain_find_module(main_shm, LYD_CANON_VALUE(sr_dep));
             SR_CHECK_INT_RET(!ref_shm_mod, err_info);
             shm_deps[*dep_i].module = ref_shm_mod->name;
 
@@ -735,25 +561,13 @@
             /* there may be no default value */
             shm_deps[*dep_i].module = 0;
 
-<<<<<<< HEAD
-            LY_LIST_FOR(lyd_child(sr_dep), sr_instid) {
-                if (!strcmp(sr_instid->schema->name, "xpath")) {
-                    /* copy xpath */
-                    shm_deps[*dep_i].xpath = sr_shmstrcpy(ext_shm_addr, LYD_CANON_VALUE(sr_instid), ext_cur);
-                } else if (!strcmp(sr_instid->schema->name, "default-module")) {
-                    /* copy module name offset */
-                    ref_shm_mod = sr_shmmain_find_module(shm_main, ext_shm_addr, LYD_CANON_VALUE(sr_instid), 0);
-=======
             LY_TREE_FOR(sr_dep->child, sr_instid) {
                 if (!strcmp(sr_instid->schema->name, "path")) {
                     /* copy path */
-                    str = sr_ly_leaf_value_str(sr_instid);
-                    shm_deps[*dep_i].path = sr_shmstrcpy((char *)main_shm, str, shm_end);
+                    shm_deps[*dep_i].path = sr_shmstrcpy((char *)main_shm, LYD_CANON_VALUE(sr_instid), shm_end);
                 } else if (!strcmp(sr_instid->schema->name, "default-module")) {
                     /* copy module name offset */
-                    str = sr_ly_leaf_value_str(sr_instid);
-                    ref_shm_mod = sr_shmmain_find_module(main_shm, str);
->>>>>>> 49f5e31e
+                    ref_shm_mod = sr_shmmain_find_module(main_shm, LYD_CANON_VALUE(sr_instid));
                     SR_CHECK_INT_RET(!ref_shm_mod, err_info);
                     shm_deps[*dep_i].module = ref_shm_mod->name;
                 }
@@ -784,26 +598,12 @@
     sr_mod_t *shm_mod;
     struct lyd_node *sr_child;
     off_t *shm_features;
-<<<<<<< HEAD
-    char *ext_cur;
-    uint32_t i, feat_i;
-
-    assert(first_sr_mod && first_shm_mod);
-    ext_cur = ext_shm_addr + *ext_end;
-
-    LY_LIST_FOR(first_sr_mod, first_sr_mod) {
-        if (strcmp(first_sr_mod->schema->name, "module")) {
-            /* skip installed-modules, for example */
-            continue;
-        }
-=======
-    const char *name, *str;
+    const char *name;
     char *shm_end;
     size_t feat_i, feat_names_len, old_shm_size;
     sr_datastore_t ds;
 
     shm_mod = SR_SHM_MOD_IDX(shm_main->addr, shm_mod_idx);
->>>>>>> 49f5e31e
 
     /* init SHM module structure */
     memset(shm_mod, 0, sizeof *shm_mod);
@@ -811,25 +611,6 @@
         if ((err_info = sr_rwlock_init(&shm_mod->data_lock_info[ds].lock, 1))) {
             return err_info;
         }
-<<<<<<< HEAD
-        first_shm_mod->ver = 1;
-
-        /* set all arrays and pointers to ext SHM */
-        LY_LIST_FOR(lyd_child(first_sr_mod), sr_child) {
-            if (!strcmp(sr_child->schema->name, "name")) {
-                /* copy module name */
-                first_shm_mod->name = sr_shmstrcpy(ext_shm_addr, LYD_CANON_VALUE(sr_child), &ext_cur);
-            } else if (!strcmp(sr_child->schema->name, "revision")) {
-                /* copy revision */
-                strcpy(first_shm_mod->rev, LYD_CANON_VALUE(sr_child));
-            } else if (!strcmp(sr_child->schema->name, "replay-support")) {
-                /* set replay-support flag */
-                first_shm_mod->flags |= SR_MOD_REPLAY_SUPPORT;
-            } else if (!strcmp(sr_child->schema->name, "enabled-feature")) {
-                /* just count features */
-                ++first_shm_mod->feat_count;
-            }
-=======
     }
     if ((err_info = sr_rwlock_init(&shm_mod->replay_lock, 1))) {
         return err_info;
@@ -838,7 +619,6 @@
     for (ds = 0; ds < SR_DS_COUNT; ++ds) {
         if ((err_info = sr_rwlock_init(&shm_mod->change_sub[ds].lock, 1))) {
             return err_info;
->>>>>>> 49f5e31e
         }
     }
     if ((err_info = sr_rwlock_init(&shm_mod->oper_lock, 1))) {
@@ -857,16 +637,14 @@
             name = sr_ly_leaf_value_str(sr_child);
         } else if (!strcmp(sr_child->schema->name, "revision")) {
             /* copy revision */
-            str = sr_ly_leaf_value_str(sr_child);
-            strcpy(shm_mod->rev, str);
+            strcpy(shm_mod->rev, LYD_CANON_VALUE(sr_child));
         } else if (!strcmp(sr_child->schema->name, "replay-support")) {
             /* set replay-support flag */
             ATOMIC_STORE_RELAXED(shm_mod->replay_supp, 1);
         } else if (!strcmp(sr_child->schema->name, "enabled-feature")) {
             /* count features and ther names length */
             ++shm_mod->feat_count;
-            str = sr_ly_leaf_value_str(sr_child);
-            feat_names_len += sr_strshmlen(str);
+            feat_names_len += sr_strshmlen(LYD_CANON_VALUE(sr_child));
         }
     }
     assert(name);
@@ -882,15 +660,8 @@
     shm_mod = SR_SHM_MOD_IDX(shm_main->addr, shm_mod_idx);
     shm_end = shm_main->addr + old_shm_size;
 
-<<<<<<< HEAD
-        LY_LIST_FOR(lyd_child(first_sr_mod), sr_child) {
-            if (!strcmp(sr_child->schema->name, "enabled-feature")) {
-                /* copy feature name */
-                shm_features[feat_i] = sr_shmstrcpy(ext_shm_addr, LYD_CANON_VALUE(sr_child), &ext_cur);
-=======
     /* store module name */
     shm_mod->name = sr_shmstrcpy(shm_main->addr, name, &shm_end);
->>>>>>> 49f5e31e
 
     /* store feature array */
     shm_mod->features = sr_shmcpy(shm_main->addr, NULL, shm_mod->feat_count * sizeof(off_t), &shm_end);
@@ -926,22 +697,12 @@
 sr_shmmain_add_module_deps(const struct lyd_node *sr_mod, size_t shm_mod_idx, sr_shm_t *shm_main)
 {
     sr_error_info_t *err_info = NULL;
-<<<<<<< HEAD
-    struct lyd_node *sr_child, *sr_dep, *sr_op, *sr_op_dep;
-    sr_mod_t *ref_shm_mod;
-    sr_mod_data_dep_t *shm_data_deps, *shm_op_data_deps;
-    sr_mod_op_dep_t *shm_op_deps;
-    off_t *shm_inv_data_deps;
-    char *ext_cur;
-    uint32_t data_dep_i, inv_data_dep_i, op_dep_i, op_data_dep_i;
-=======
     struct lyd_node *sr_child, *sr_dep, *sr_instid;
     sr_mod_t *shm_mod, *ref_shm_mod;
     sr_dep_t *shm_deps;
     off_t *shm_inv_deps;
     sr_main_shm_t *main_shm;
     char *shm_end;
-    const char *str;
     size_t paths_len, dep_i, inv_dep_i, old_shm_size;
 
     shm_mod = SR_SHM_MOD_IDX(shm_main->addr, shm_mod_idx);
@@ -962,8 +723,7 @@
                     LY_TREE_FOR(sr_dep->child, sr_instid) {
                         if (!strcmp(sr_instid->schema->name, "path")) {
                             /* a string */
-                            str = sr_ly_leaf_value_str(sr_instid);
-                            paths_len += sr_strshmlen(str);
+                            paths_len += sr_strshmlen(LYD_CANON_VALUE(sr_instid));
                         }
                     }
                 }
@@ -973,17 +733,10 @@
             ++shm_mod->inv_dep_count;
         }
     }
->>>>>>> 49f5e31e
 
     /* remember main SHM size */
     old_shm_size = shm_main->size;
 
-<<<<<<< HEAD
-    LY_LIST_FOR(first_sr_mod, first_sr_mod) {
-        if (strcmp(first_sr_mod->schema->name, "module")) {
-            /* skip installed-modules, for example */
-            continue;
-=======
     /* enlarge and possibly remap main SHM */
     if ((err_info = sr_shm_remap(shm_main, shm_main->size + paths_len + SR_SHM_SIZE(shm_mod->dep_count * sizeof(sr_dep_t))
             + SR_SHM_SIZE(shm_mod->inv_dep_count * sizeof(off_t))))) {
@@ -1010,13 +763,11 @@
             }
         } else if (!strcmp(sr_child->schema->name, "inverse-deps")) {
             /* now fill module references */
-            str = sr_ly_leaf_value_str(sr_child);
-            ref_shm_mod = sr_shmmain_find_module(main_shm, str);
+            ref_shm_mod = sr_shmmain_find_module(main_shm, LYD_CANON_VALUE(sr_child));
             SR_CHECK_INT_RET(!ref_shm_mod, err_info);
             shm_inv_deps[inv_dep_i] = ref_shm_mod->name;
 
             ++inv_dep_i;
->>>>>>> 49f5e31e
         }
     }
     SR_CHECK_INT_RET(dep_i != shm_mod->dep_count, err_info);
@@ -1045,7 +796,6 @@
     sr_rpc_t *shm_rpcs;
     sr_main_shm_t *main_shm;
     char *shm_end;
-    const char *str;
     size_t paths_len, in_out_deps_len, dep_i, rpc_i, old_shm_size;
 
     shm_mod = SR_SHM_MOD_IDX(shm_main->addr, shm_mod_idx);
@@ -1063,8 +813,7 @@
             LY_TREE_FOR(sr_child->child, sr_op_dep) {
                 if (!strcmp(sr_op_dep->schema->name, "path")) {
                     /* operation path (a string) */
-                    str = sr_ly_leaf_value_str(sr_op_dep);
-                    paths_len += sr_strshmlen(str);
+                    paths_len += sr_strshmlen(LYD_CANON_VALUE(sr_op_dep));
                 } else if (!strcmp(sr_op_dep->schema->name, "in") || !strcmp(sr_op_dep->schema->name, "out")) {
                     dep_i = 0;
                     LY_TREE_FOR(sr_op_dep->child, sr_dep) {
@@ -1075,71 +824,21 @@
                             LY_TREE_FOR(sr_dep->child, sr_instid) {
                                 if (!strcmp(sr_instid->schema->name, "path")) {
                                     /* a string */
-                                    str = sr_ly_leaf_value_str(sr_instid);
-                                    paths_len += sr_strshmlen(str);
+                                    paths_len += sr_strshmlen(LYD_CANON_VALUE(sr_instid));
                                 }
                             }
                         }
                     }
 
-<<<<<<< HEAD
-        /* set all arrays and pointers to ext SHM */
-        LY_LIST_FOR(lyd_child(first_sr_mod), sr_child) {
-            if (!strcmp(sr_child->schema->name, "data-deps")) {
-                /* just count data dependencies */
-                LY_LIST_FOR(lyd_child(sr_child), sr_dep) {
-                    ++first_shm_mod->data_dep_count;
-=======
                     /* all RPC input/output dependencies (must be counted this way to align all the arrays individually) */
                     in_out_deps_len += SR_SHM_SIZE(dep_i * sizeof(sr_dep_t));
->>>>>>> 49f5e31e
                 }
             }
         }
     }
 
-<<<<<<< HEAD
-        /* allocate and fill arrays */
-        first_shm_mod->data_deps = sr_shmcpy(ext_shm_addr, NULL, first_shm_mod->data_dep_count * sizeof(sr_mod_data_dep_t), &ext_cur);
-        shm_data_deps = (sr_mod_data_dep_t *)(ext_shm_addr + first_shm_mod->data_deps);
-        data_dep_i = 0;
-
-        first_shm_mod->inv_data_deps = sr_shmcpy(ext_shm_addr, NULL, first_shm_mod->inv_data_dep_count * sizeof(off_t), &ext_cur);
-        shm_inv_data_deps = (off_t *)(ext_shm_addr + first_shm_mod->inv_data_deps);
-        inv_data_dep_i = 0;
-
-        first_shm_mod->op_deps = sr_shmcpy(ext_shm_addr, NULL, first_shm_mod->op_dep_count * sizeof(sr_mod_op_dep_t), &ext_cur);
-        shm_op_deps = (sr_mod_op_dep_t *)(ext_shm_addr + first_shm_mod->op_deps);
-        op_dep_i = 0;
-
-        LY_LIST_FOR(lyd_child(first_sr_mod), sr_child) {
-            if (!strcmp(sr_child->schema->name, "data-deps")) {
-                /* now fill the dependency array */
-                if ((err_info = sr_shmmain_fill_data_deps(shm_main, ext_shm_addr, sr_child, shm_data_deps, &data_dep_i,
-                            &ext_cur))) {
-                    return err_info;
-                }
-            } else if (!strcmp(sr_child->schema->name, "inverse-data-deps")) {
-                /* now fill module references */
-                ref_shm_mod = sr_shmmain_find_module(shm_main, ext_shm_addr, LYD_CANON_VALUE(sr_child), 0);
-                SR_CHECK_INT_RET(!ref_shm_mod, err_info);
-                shm_inv_data_deps[inv_data_dep_i] = ref_shm_mod->name;
-
-                ++inv_data_dep_i;
-            } else if (!strcmp(sr_child->schema->name, "op-deps")) {
-                LY_LIST_FOR(lyd_child(sr_child), sr_op) {
-                    if (!strcmp(sr_op->schema->name, "xpath")) {
-                        /* copy xpath name */
-                        shm_op_deps[op_dep_i].xpath = sr_shmstrcpy(ext_shm_addr, LYD_CANON_VALUE(sr_op), &ext_cur);
-                    } else if (!strcmp(sr_op->schema->name, "in")) {
-                        LY_LIST_FOR(lyd_child(sr_op), sr_op_dep) {
-                            /* count op input data deps first */
-                            ++shm_op_deps[op_dep_i].in_dep_count;
-                        }
-=======
     /* remember main SHM size */
     old_shm_size = shm_main->size;
->>>>>>> 49f5e31e
 
     /* enlarge and possibly remap main SHM */
     if ((err_info = sr_shm_remap(shm_main, shm_main->size + paths_len + SR_SHM_SIZE(shm_mod->rpc_count * sizeof(sr_rpc_t))
@@ -1150,26 +849,10 @@
     shm_end = shm_main->addr + old_shm_size;
     main_shm = (sr_main_shm_t *)shm_main->addr;
 
-<<<<<<< HEAD
-                        /* fill the array */
-                        shm_op_data_deps = (sr_mod_data_dep_t *)(ext_shm_addr + shm_op_deps[op_dep_i].in_deps);
-                        op_data_dep_i = 0;
-                        if ((err_info = sr_shmmain_fill_data_deps(shm_main, ext_shm_addr, sr_op, shm_op_data_deps,
-                                    &op_data_dep_i, &ext_cur))) {
-                            return err_info;
-                        }
-                        SR_CHECK_INT_RET(op_data_dep_i != shm_op_deps[op_dep_i].in_dep_count, err_info);
-                    } else if (!strcmp(sr_op->schema->name, "out")) {
-                        LY_LIST_FOR(lyd_child(sr_op), sr_op_dep) {
-                            /* count op output data deps first */
-                            ++shm_op_deps[op_dep_i].out_dep_count;
-                        }
-=======
     /* allocate RPCs */
     shm_mod->rpcs = sr_shmcpy(shm_main->addr, NULL, shm_mod->rpc_count * sizeof(sr_rpc_t), &shm_end);
     shm_rpcs = (sr_rpc_t *)(shm_main->addr + shm_mod->rpcs);
     rpc_i = 0;
->>>>>>> 49f5e31e
 
     LY_TREE_FOR(sr_mod->child, sr_child) {
         if (!strcmp(sr_child->schema->name, "rpc")) {
@@ -1181,8 +864,7 @@
             LY_TREE_FOR(sr_child->child, sr_op) {
                 if (!strcmp(sr_op->schema->name, "path")) {
                     /* copy xpath name */
-                    str = sr_ly_leaf_value_str(sr_op);
-                    shm_rpcs[rpc_i].path = sr_shmstrcpy(shm_main->addr, str, &shm_end);
+                    shm_rpcs[rpc_i].path = sr_shmstrcpy(shm_main->addr, LYD_CANON_VALUE(sr_op), &shm_end);
                 } else if (!strcmp(sr_op->schema->name, "in")) {
                     LY_TREE_FOR(sr_op->child, sr_op_dep) {
                         /* count input deps first */
@@ -1352,25 +1034,13 @@
     sr_error_info_t *err_info = NULL;
     struct lyd_node *sr_mod;
     sr_mod_t *shm_mod;
-<<<<<<< HEAD
-    sr_main_shm_t *main_shm;
-    off_t main_end, ext_end;
-    size_t *wasted_ext, new_ext_size, new_mod_count;
-
-    /* count how many modules are we going to add */
-    new_mod_count = 0;
-    LY_LIST_FOR(sr_mod, next) {
-        if (!strcmp(next->schema->name, "module")) {
-            ++new_mod_count;
-=======
     uint32_t i, mod_count;
 
     /* count how many modules are we going to store */
     mod_count = 0;
-    LY_TREE_FOR(first_sr_mod, sr_mod) {
+    LY_LIST_FOR(first_sr_mod, sr_mod) {
         if (!strcmp(sr_mod->schema->name, "module")) {
             ++mod_count;
->>>>>>> 49f5e31e
         }
     }
 
@@ -1379,19 +1049,8 @@
         return err_info;
     }
 
-<<<<<<< HEAD
-    /* enlarge ext SHM */
-    wasted_ext = &((sr_ext_shm_t *)conn->ext_shm.addr)->wasted;
-    new_ext_size = sizeof(sr_ext_shm_t) + sr_shmmain_ext_get_size_main_shm(&conn->main_shm, conn->ext_shm.addr) +
-            sr_shmmain_ext_get_lydmods_size(lyd_parent(sr_mod));
-    if ((err_info = sr_shm_remap(&conn->ext_shm, new_ext_size + *wasted_ext))) {
-        return err_info;
-    }
-    wasted_ext = &((sr_ext_shm_t *)conn->ext_shm.addr)->wasted;
-=======
     /* set module count */
     SR_CONN_MAIN_SHM(conn)->mod_count = mod_count;
->>>>>>> 49f5e31e
 
     /* add all modules into SHM */
     i = 0;
