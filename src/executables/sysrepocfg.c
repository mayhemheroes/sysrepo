--- conflicted
+++ resolved
@@ -238,16 +238,11 @@
 
     *data_tree = NULL;
     ly_errno = LY_SUCCESS;
-<<<<<<< HEAD
     while ((ly_diminish_errors = true) && SR_ERR_OK == (rc = sr_get_item_next(srcfg_session, iter, &value))) {
         ly_diminish_errors = false;
-
-=======
-    while (SR_ERR_OK == (rc = sr_get_item_next(srcfg_session, iter, &value))) {
         if (NULL == value) {
             continue;
         }
->>>>>>> b35af124
         /* get node schema */
         schema = ly_ctx_get_node2(ly_ctx, NULL, value->xpath, 0);
         if (!schema) {
