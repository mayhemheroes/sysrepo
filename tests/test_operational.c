/**
 * @file test_operational.c
 * @author Michal Vasko <mvasko@cesnet.cz>
 * @brief test for operational datastore behavior
 *
 * @copyright
 * Copyright 2018 Deutsche Telekom AG.
 * Copyright 2018 - 2019 CESNET, z.s.p.o.
 *
 * Licensed under the Apache License, Version 2.0 (the "License");
 * you may not use this file except in compliance with the License.
 * You may obtain a copy of the License at
 *
 *    http://www.apache.org/licenses/LICENSE-2.0
 *
 * Unless required by applicable law or agreed to in writing, software
 * distributed under the License is distributed on an "AS IS" BASIS,
 * WITHOUT WARRANTIES OR CONDITIONS OF ANY KIND, either express or implied.
 * See the License for the specific language governing permissions and
 * limitations under the License.
 */
#define _GNU_SOURCE

#include <string.h>
#include <unistd.h>
#include <setjmp.h>
#include <stdlib.h>
#include <stdarg.h>
#include <pthread.h>

#include <cmocka.h>
#include <libyang/libyang.h>

#include "common.h"
#include "tests/config.h"
#include "sysrepo.h"

struct state {
    sr_conn_ctx_t *conn;
    sr_session_ctx_t *sess;
    ATOMIC_T cb_called;
    pthread_barrier_t barrier;
};

static int
setup(void **state)
{
    struct state *st;
    uint32_t conn_count, nc_id;
    const char *act_feats[] = {"advanced-testing", NULL}, *rd_feats[] = {"hw-line-9", NULL};

    st = malloc(sizeof *st);
    if (!st) {
        return 1;
    }
    *state = st;

    sr_connection_count(&conn_count);
    assert_int_equal(conn_count, 0);

    if (sr_connect(0, &st->conn) != SR_ERR_OK) {
        return 1;
    }

    if (sr_install_module(st->conn, TESTS_DIR "/files/test.yang", TESTS_DIR "/files", NULL) != SR_ERR_OK) {
        return 1;
    }
    if (sr_install_module(st->conn, TESTS_DIR "/files/ietf-interfaces.yang", TESTS_DIR "/files", NULL) != SR_ERR_OK) {
        return 1;
    }
    if (sr_install_module(st->conn, TESTS_DIR "/files/iana-if-type.yang", TESTS_DIR "/files", NULL) != SR_ERR_OK) {
        return 1;
    }
    if (sr_install_module(st->conn, TESTS_DIR "/files/ietf-if-aug.yang", TESTS_DIR "/files", NULL) != SR_ERR_OK) {
        return 1;
    }
    if (sr_install_module(st->conn, TESTS_DIR "/files/ietf-interface-protection.yang", TESTS_DIR "/files", NULL) != SR_ERR_OK) {
        return 1;
    }
    if (sr_install_module(st->conn, TESTS_DIR "/files/ietf-microwave-radio-link.yang", TESTS_DIR "/files", NULL) != SR_ERR_OK) {
        return 1;
    }
    if (sr_install_module(st->conn, TESTS_DIR "/files/mixed-config.yang", TESTS_DIR "/files", NULL) != SR_ERR_OK) {
        return 1;
    }
    if (sr_install_module(st->conn, TESTS_DIR "/files/act.yang", TESTS_DIR "/files", act_feats) != SR_ERR_OK) {
        return 1;
    }
    if (sr_install_module(st->conn, TESTS_DIR "/files/act2.yang", TESTS_DIR "/files", NULL) != SR_ERR_OK) {
        return 1;
    }
    if (sr_install_module(st->conn, TESTS_DIR "/files/act3.yang", TESTS_DIR "/files", NULL) != SR_ERR_OK) {
        return 1;
    }
    if (sr_install_module(st->conn, TESTS_DIR "/files/defaults.yang", TESTS_DIR "/files", NULL) != SR_ERR_OK) {
        return 1;
    }
    if (sr_install_module(st->conn, TESTS_DIR "/files/ops-ref.yang", TESTS_DIR "/files", NULL) != SR_ERR_OK) {
        return 1;
    }
    if (sr_install_module(st->conn, TESTS_DIR "/files/ops.yang", TESTS_DIR "/files", NULL) != SR_ERR_OK) {
        return 1;
    }
    if (sr_install_module(st->conn, TESTS_DIR "/files/czechlight-roadm-device@2019-09-30.yang", TESTS_DIR "/files",
            rd_feats) != SR_ERR_OK) {
        return 1;
    }
    if (sr_install_module(st->conn, TESTS_DIR "/files/oper-group-test.yang", TESTS_DIR "/files", NULL, 0) != SR_ERR_OK) {
        return 1;
    }
    sr_disconnect(st->conn);

    if (sr_connect(0, &(st->conn)) != SR_ERR_OK) {
        return 1;
    }

    if (sr_session_start(st->conn, SR_DS_RUNNING, &st->sess) != SR_ERR_OK) {
        return 1;
    }

    sr_session_set_orig_name(st->sess, "test_operational");
    nc_id = 64;
    sr_session_push_orig_data(st->sess, sizeof nc_id, &nc_id);
    sr_session_push_orig_data(st->sess, 12, "test_string");

    ATOMIC_STORE_RELAXED(st->cb_called, 0);

    pthread_barrier_init(&st->barrier, NULL, 2);

    return 0;
}

static int
teardown(void **state)
{
    struct state *st = (struct state *)*state;

    sr_remove_module(st->conn, "oper-group-test");
    sr_remove_module(st->conn, "czechlight-roadm-device");
    sr_remove_module(st->conn, "ops-ref");
    sr_remove_module(st->conn, "ops");
    sr_remove_module(st->conn, "defaults");
    sr_remove_module(st->conn, "act3");
    sr_remove_module(st->conn, "act2");
    sr_remove_module(st->conn, "act");
    sr_remove_module(st->conn, "mixed-config");
    sr_remove_module(st->conn, "ietf-if-aug");
    sr_remove_module(st->conn, "ietf-interface-protection");
    sr_remove_module(st->conn, "ietf-microwave-radio-link");
    sr_remove_module(st->conn, "iana-if-type");
    sr_remove_module(st->conn, "ietf-interfaces");
    sr_remove_module(st->conn, "test");

    sr_disconnect(st->conn);
    pthread_barrier_destroy(&st->barrier);
    free(st);
    return 0;
}

static int
clear_up(void **state)
{
    struct state *st = (struct state *)*state;

    sr_session_switch_ds(st->sess, SR_DS_OPERATIONAL);

    sr_delete_item(st->sess, "/ietf-interfaces:interfaces", 0);
    sr_delete_item(st->sess, "/ietf-interfaces:interfaces-state", 0);
    sr_delete_item(st->sess, "/test:cont", 0);
    sr_delete_item(st->sess, "/mixed-config:test-state", 0);
    sr_delete_item(st->sess, "/czechlight-roadm-device:media-channels", 0);
    sr_apply_changes(st->sess, 0);

    /* create the containers back so there are effectively no stored changes */
    sr_set_item_str(st->sess, "/ietf-interfaces:interfaces", NULL, NULL, 0);
    sr_set_item_str(st->sess, "/ietf-interfaces:interfaces-state", NULL, NULL, 0);
    sr_set_item_str(st->sess, "/test:cont", NULL, NULL, 0);
    sr_set_item_str(st->sess, "/mixed-config:test-state", NULL, NULL, 0);
    sr_apply_changes(st->sess, 0);

    sr_session_switch_ds(st->sess, SR_DS_STARTUP);

    sr_delete_item(st->sess, "/ietf-interfaces:interfaces", 0);
    sr_delete_item(st->sess, "/test:cont", 0);
    sr_apply_changes(st->sess, 0);

    sr_session_switch_ds(st->sess, SR_DS_RUNNING);

    sr_delete_item(st->sess, "/ietf-interfaces:interfaces", 0);
    sr_delete_item(st->sess, "/test:cont", 0);
    sr_delete_item(st->sess, "/mixed-config:test-state", 0);
    sr_delete_item(st->sess, "/czechlight-roadm-device:channel-plan", 0);
    sr_delete_item(st->sess, "/czechlight-roadm-device:media-channels", 0);
    sr_apply_changes(st->sess, 0);

    return 0;
}

static int
dummy_change_cb(sr_session_ctx_t *session, uint32_t sub_id, const char *module_name, const char *xpath, sr_event_t event,
        uint32_t request_id, void *private_data)
{
    (void)session;
    (void)sub_id;
    (void)module_name;
    (void)xpath;
    (void)event;
    (void)request_id;
    (void)private_data;

    return SR_ERR_OK;
}

/**
 * @brief Delete content between two strings.
 *
 * The content between consecutive pairs of open and close will be deleted. For
 * example with open="<cid>" and close="</cid>" the string <cid>1234</cid> will
 * be replaced with <cid></cid>.
 *
 * @param[in,out] input String to be modified
 * @param[in] open String which starts the section(s) to be deleted.
 * @param[in] close String which ends the section(s) to be deleted.
 */
static void
sr_str_del(char *input, const char *open, const char *close)
{
    int idx = 0;
    int len = strlen(input);
    int segment_len = 0;
    char *open_idx = NULL;
    char *close_idx = NULL;
    char *resp = calloc(1, len + 1);

    assert_true(resp);
    for (idx = 0; idx < len; ) {
        open_idx = strstr(&input[idx], open);
        close_idx = strstr(&input[idx], close);
        if (!open_idx || !close_idx) {
            break;
        }

        segment_len = open_idx + strlen(open) - input - idx;
        strncat(resp, &input[idx], segment_len);
        strncat(resp, close, strlen(close));
        segment_len += strlen(close);
        resp[idx + segment_len] = 0;
        idx = close_idx - input + strlen(close);
    }

    /* pick up any remaining content */
    strncat(resp, &input[idx], len);

    /* copy the modified string to the input */
    strcpy(input, resp);
    free(resp);
}

/* TEST */
static int
yang_lib_oper_cb(sr_session_ctx_t *session, uint32_t sub_id, const char *module_name, const char *xpath,
        const char *request_xpath, uint32_t request_id, struct lyd_node **parent, void *private_data)
{
    (void)session;
    (void)sub_id;
    (void)module_name;
    (void)xpath;
    (void)request_xpath;
    (void)request_id;
    (void)parent;
    (void)private_data;

    return SR_ERR_OK;
}

static void
test_yang_lib(void **state)
{
    struct state *st = (struct state *)*state;
    const struct ly_ctx *ly_ctx;
    struct lyd_node *data;
    sr_subscription_ctx_t *subscr;
    int ret;

    ly_ctx = sr_get_context(st->conn);
    assert_non_null(ly_ctx);

    /* read ietf-yang-library data */
    ret = sr_session_switch_ds(st->sess, SR_DS_OPERATIONAL);
    assert_int_equal(ret, SR_ERR_OK);

    ret = sr_get_data(st->sess, "/ietf-yang-library:*", 0, 0, 0, &data);
    assert_int_equal(ret, SR_ERR_OK);

#if SR_YANGLIB_REVISION == 2019-01-04
    assert_non_null(data);
    assert_string_equal(data->schema->name, "yang-library");
    assert_string_equal(lyd_child(data)->schema->name, "module-set");
    assert_string_equal(lyd_child(data)->next->schema->name, "schema");
    assert_string_equal(lyd_child(data)->next->next->schema->name, "datastore");
    assert_string_equal(lyd_child(data)->next->next->next->schema->name, "datastore");
    assert_string_equal(lyd_child(data)->next->next->next->next->schema->name, "datastore");
    assert_string_equal(lyd_child(data)->next->next->next->next->next->schema->name, "datastore");
    assert_string_equal(lyd_child(data)->next->next->next->next->next->next->schema->name, "content-id");
    assert_string_equal(data->next->schema->name, "modules-state");
#else
    assert_non_null(data);
    assert_string_equal(data->schema->name, "modules-state");
    assert_string_equal(lyd_child(data)->prev->schema->name, "module-set-id");
#endif

    /* they must be valid */
    ret = lyd_validate_module(&data, data->schema->module, 0, NULL);
    assert_int_equal(ret, 0);

    lyd_free_all(data);

    /* subscribe as dummy state data provider, they should get deleted */
#if SR_YANGLIB_REVISION == 2019-01-04
    ret = sr_oper_get_items_subscribe(st->sess, "ietf-yang-library", "/ietf-yang-library:yang-library", yang_lib_oper_cb,
            NULL, 0, &subscr);
#else
    ret = sr_oper_get_items_subscribe(st->sess, "ietf-yang-library", "/ietf-yang-library:modules-state", yang_lib_oper_cb,
            NULL, 0, &subscr);
#endif
    assert_int_equal(ret, SR_ERR_OK);

    /* read ietf-yang-library data again */
    ret = sr_get_data(st->sess, "/ietf-yang-library:*", 0, 0, 0, &data);
    assert_int_equal(ret, SR_ERR_OK);

#if SR_YANGLIB_REVISION == 2019-01-04
    assert_non_null(data);
    assert_string_equal(data->schema->name, "modules-state");
    assert_false(data->flags & LYD_DEFAULT);
    assert_null(data->next);
#else
    assert_null(data);
#endif
    lyd_free_all(data);

    /* cleanup */
    sr_session_switch_ds(st->sess, SR_DS_RUNNING);
    sr_unsubscribe(subscr);
}

/* TEST */
static int
dummy_oper_cb(sr_session_ctx_t *session, uint32_t sub_id, const char *module_name, const char *xpath,
        const char *request_xpath, uint32_t request_id, struct lyd_node **parent, void *private_data)
{
    (void)session;
    (void)sub_id;
    (void)module_name;
    (void)xpath;
    (void)request_xpath;
    (void)request_id;
    (void)parent;
    (void)private_data;

    return SR_ERR_OK;
}

static void
dummy_notif_cb(sr_session_ctx_t *session, uint32_t sub_id, const sr_ev_notif_type_t notif_type, const char *path,
        const sr_val_t *values, const size_t values_cnt, time_t timestamp, void *private_data)
{
    (void)session;
    (void)sub_id;
    (void)notif_type;
    (void)path;
    (void)values;
    (void)values_cnt;
    (void)timestamp;
    (void)private_data;
}

static int
dummy_rpc_cb(sr_session_ctx_t *session, uint32_t sub_id, const char *op_path, const sr_val_t *input, const size_t input_cnt,
        sr_event_t event, uint32_t request_id, sr_val_t **output, size_t *output_cnt, void *private_data)
{
    (void)session;
    (void)sub_id;
    (void)op_path;
    (void)input;
    (void)input_cnt;
    (void)event;
    (void)request_id;
    (void)output;
    (void)output_cnt;
    (void)private_data;

    return SR_ERR_OK;
}

static void
test_sr_mon(void **state)
{
    struct state *st = (struct state *)*state;
    struct lyd_node *data;
    sr_subscription_ctx_t *subscr;
    char *str1, *str2 = malloc(8192);
    int ret;

    /* get almost empty monitoring data */
    ret = sr_session_switch_ds(st->sess, SR_DS_OPERATIONAL);
    assert_int_equal(ret, SR_ERR_OK);
    ret = sr_get_data(st->sess, "/sysrepo-monitoring:*", 0, 0, 0, &data);
    assert_int_equal(ret, SR_ERR_OK);

    /* check their content */
    ret = lyd_print_mem(&str1, data, LYD_XML, LYD_PRINT_SHRINK);
    assert_int_equal(ret, 0);
    lyd_free_all(data);

    strcpy(str2, "<sysrepo-state xmlns=\"http://www.sysrepo.org/yang/sysrepo-monitoring\">"
        "<module>"
            "<name>yang</name>"
        "</module>"
        "<module>"
            "<name>ietf-datastores</name>"
        "</module>"
        "<module>"
            "<name>ietf-yang-library</name>"
        "</module>"
        "<module>"
            "<name>sysrepo-monitoring</name>"
            "<data-lock>"
                "<cid></cid>"
                "<datastore xmlns:ds=\"urn:ietf:params:xml:ns:yang:ietf-datastores\">ds:running</datastore>"
                "<mode>read</mode>"
            "</data-lock>"
            "<data-lock>"
                "<cid></cid>"
                "<datastore xmlns:ds=\"urn:ietf:params:xml:ns:yang:ietf-datastores\">ds:operational</datastore>"
                "<mode>read</mode>"
            "</data-lock>"
        "</module>"
        "<module>"
            "<name>sysrepo-plugind</name>"
        "</module>"
        "<module>"
            "<name>ietf-netconf</name>"
        "</module>"
        "<module>"
            "<name>ietf-netconf-with-defaults</name>"
        "</module>"
        "<module>"
            "<name>ietf-netconf-notifications</name>"
        "</module>"
        "<module>"
            "<name>ietf-origin</name>"
        "</module>"
        "<module>"
            "<name>test</name>"
        "</module>"
        "<module>"
            "<name>ietf-if-aug</name>"
        "</module>"
        "<module>"
            "<name>ietf-interfaces</name>"
        "</module>"
        "<module>"
            "<name>iana-if-type</name>"
        "</module>"
        "<module>"
            "<name>ietf-microwave-radio-link</name>"
        "</module>"
        "<module>"
            "<name>ietf-interface-protection</name>"
        "</module>"
        "<module>"
            "<name>mixed-config</name>"
        "</module>"
        "<module>"
            "<name>act3</name>"
        "</module>"
        "<module>"
            "<name>act</name>"
        "</module>"
        "<module>"
            "<name>act2</name>"
        "</module>"
        "<module>"
            "<name>defaults</name>"
        "</module>"
        "<module>"
            "<name>ops</name>"
        "</module>"
        "<module>"
            "<name>ops-ref</name>"
        "</module>"
        "<module>"
            "<name>czechlight-roadm-device</name>"
        "</module>"
        "<module>"
            "<name>oper-group-test</name>"
        "</module>"
        "<connection>"
            "<cid></cid>"
            "<pid></pid>"
        "</connection>"
        "</sysrepo-state>");
    sr_str_del(str1, "<cid>","</cid>");
    sr_str_del(str1, "<pid>","</pid>");
    assert_string_equal(str1, str2);
    free(str1);

    /* make some change subscriptions */
    ret = sr_module_change_subscribe(st->sess, "ietf-interfaces", "/ietf-interfaces:interfaces", dummy_change_cb, NULL,
            3, 0, &subscr);
    assert_int_equal(ret, SR_ERR_OK);
    ret = sr_session_switch_ds(st->sess, SR_DS_RUNNING);
    assert_int_equal(ret, SR_ERR_OK);
    ret = sr_module_change_subscribe(st->sess, "mixed-config", NULL, dummy_change_cb, NULL, 0, SR_SUBSCR_CTX_REUSE, &subscr);
    assert_int_equal(ret, SR_ERR_OK);

    /* make some operational subscriptions */
    ret = sr_oper_get_items_subscribe(st->sess, "ietf-interfaces", "/ietf-interfaces:interfaces-state", dummy_oper_cb,
            NULL, SR_SUBSCR_CTX_REUSE, &subscr);
    assert_int_equal(ret, SR_ERR_OK);
    ret = sr_oper_get_items_subscribe(st->sess, "act", "/act:basics/subbasics/act2:complex_number/imaginary_part",
            dummy_oper_cb, NULL, SR_SUBSCR_CTX_REUSE, &subscr);
    assert_int_equal(ret, SR_ERR_OK);

    /* make some notification subscriptions */
    ret = sr_event_notif_subscribe(st->sess, "ops", "/ops:notif4", 0, 0, dummy_notif_cb, NULL, SR_SUBSCR_CTX_REUSE, &subscr);
    assert_int_equal(ret, SR_ERR_OK);
    ret = sr_event_notif_subscribe(st->sess, "ops", "/ops:cont/cont3/notif2[l13='/ops:cont']", 0, 0, dummy_notif_cb,
            NULL, SR_SUBSCR_CTX_REUSE, &subscr);
    assert_int_equal(ret, SR_ERR_OK);

    /* make some RPC/action subscriptions */
    ret = sr_rpc_subscribe(st->sess, "/act:capitalize", dummy_rpc_cb, NULL, 0, SR_SUBSCR_CTX_REUSE, &subscr);
    assert_int_equal(ret, SR_ERR_OK);
    ret = sr_rpc_subscribe(st->sess, "/act:basics/animals/convert[direction='false']", dummy_rpc_cb, NULL, 5,
            SR_SUBSCR_CTX_REUSE, &subscr);
    assert_int_equal(ret, SR_ERR_OK);
    ret = sr_rpc_subscribe(st->sess, "/act:basics/animals/convert", dummy_rpc_cb, NULL, 4, SR_SUBSCR_CTX_REUSE, &subscr);
    assert_int_equal(ret, SR_ERR_OK);

    /* lock modules */
    ret = sr_lock(st->sess, NULL);
    assert_int_equal(ret, SR_ERR_OK);

    /* get new monitoring data */
    ret = sr_session_switch_ds(st->sess, SR_DS_OPERATIONAL);
    assert_int_equal(ret, SR_ERR_OK);
    ret = sr_get_data(st->sess, "/sysrepo-monitoring:*", 0, 0, 0, &data);
    assert_int_equal(ret, SR_ERR_OK);

    /* check their content */
    ret = lyd_print_mem(&str1, data, LYD_XML, LYD_PRINT_SHRINK);
    assert_int_equal(ret, 0);
    lyd_free_all(data);

    strcpy(str2, "<sysrepo-state xmlns=\"http://www.sysrepo.org/yang/sysrepo-monitoring\">"
        "<module>"
            "<name>yang</name>"
        "</module>"
        "<module>"
            "<name>ietf-datastores</name>"
        "</module>"
        "<module>"
            "<name>ietf-yang-library</name>"
        "</module>"
        "<module>"
            "<name>sysrepo-monitoring</name>"
            "<data-lock>"
                "<cid></cid>"
                "<datastore xmlns:ds=\"urn:ietf:params:xml:ns:yang:ietf-datastores\">ds:running</datastore>"
                "<mode>read</mode>"
            "</data-lock>"
<<<<<<< HEAD
=======
            "<ds-lock>"
                "<datastore xmlns:ds=\"urn:ietf:params:xml:ns:yang:ietf-datastores\">ds:running</datastore>"
                "<sid></sid>"
                "<timestamp></timestamp>"
            "</ds-lock>"
>>>>>>> ddee1448
            "<data-lock>"
                "<cid></cid>"
                "<datastore xmlns:ds=\"urn:ietf:params:xml:ns:yang:ietf-datastores\">ds:operational</datastore>"
                "<mode>read</mode>"
            "</data-lock>"
        "</module>"
        "<module>"
            "<name>sysrepo-plugind</name>"
            "<ds-lock>"
                "<datastore xmlns:ds=\"urn:ietf:params:xml:ns:yang:ietf-datastores\">ds:running</datastore>"
                "<sid></sid>"
                "<timestamp></timestamp>"
            "</ds-lock>"
        "</module>"
        "<module>"
            "<name>ietf-netconf</name>"
        "</module>"
        "<module>"
            "<name>ietf-netconf-with-defaults</name>"
        "</module>"
        "<module>"
            "<name>ietf-netconf-notifications</name>"
        "</module>"
        "<module>"
            "<name>ietf-origin</name>"
        "</module>");

    strcat(str2, "<module>"
            "<name>test</name>"
            "<ds-lock>"
                "<datastore xmlns:ds=\"urn:ietf:params:xml:ns:yang:ietf-datastores\">ds:running</datastore>"
                "<sid></sid>"
                "<timestamp></timestamp>"
            "</ds-lock>"
        "</module>"
        "<module>"
            "<name>ietf-if-aug</name>"
        "</module>"
        "<module>"
            "<name>ietf-interfaces</name>"
            "<ds-lock>"
                "<datastore xmlns:ds=\"urn:ietf:params:xml:ns:yang:ietf-datastores\">ds:running</datastore>"
                "<sid></sid>"
                "<timestamp></timestamp>"
            "</ds-lock>"
            "<subscriptions>"
                "<change-sub>"
                    "<datastore xmlns:ds=\"urn:ietf:params:xml:ns:yang:ietf-datastores\">ds:operational</datastore>"
                    "<xpath xmlns:if=\"urn:ietf:params:xml:ns:yang:ietf-interfaces\">/if:interfaces</xpath>"
                    "<priority>3</priority>"
                    "<cid></cid>"
                "</change-sub>"
                "<operational-sub>"
                    "<xpath xmlns:if=\"urn:ietf:params:xml:ns:yang:ietf-interfaces\">/if:interfaces-state</xpath>"
                    "<cid></cid>"
                "</operational-sub>"
            "</subscriptions>"
        "</module>"
        "<module>"
            "<name>iana-if-type</name>"
        "</module>"
        "<module>"
            "<name>ietf-microwave-radio-link</name>"
            "<ds-lock>"
                "<datastore xmlns:ds=\"urn:ietf:params:xml:ns:yang:ietf-datastores\">ds:running</datastore>"
                "<sid></sid>"
                "<timestamp></timestamp>"
            "</ds-lock>"
        "</module>"
        "<module>"
            "<name>mixed-config</name>"
            "<ds-lock>"
                "<datastore xmlns:ds=\"urn:ietf:params:xml:ns:yang:ietf-datastores\">ds:running</datastore>"
                "<sid></sid>"
                "<timestamp></timestamp>"
            "</ds-lock>"
            "<subscriptions>"
                "<change-sub>"
                    "<datastore xmlns:ds=\"urn:ietf:params:xml:ns:yang:ietf-datastores\">ds:running</datastore>"
                    "<priority>0</priority>"
                    "<cid></cid>"
                "</change-sub>"
            "</subscriptions>"
        "</module>"
        "<module>"
            "<name>act3</name>"
        "</module>"
        "<module>"
            "<name>act</name>"
            "<ds-lock>"
                "<datastore xmlns:ds=\"urn:ietf:params:xml:ns:yang:ietf-datastores\">ds:running</datastore>"
                "<sid></sid>"
                "<timestamp></timestamp>"
            "</ds-lock>"
            "<subscriptions>"
                "<operational-sub>"
                    "<xpath xmlns:a=\"urn:act\" xmlns:a2=\"urn:act2\">/a:basics/a:subbasics/a2:complex_number/a2:imaginary_part</xpath>"
                    "<cid></cid>"
                "</operational-sub>"
            "</subscriptions>"
        "</module>"
        "<module>"
            "<name>act2</name>"
        "</module>"
        "<module>"
            "<name>defaults</name>"
            "<ds-lock>"
                "<datastore xmlns:ds=\"urn:ietf:params:xml:ns:yang:ietf-datastores\">ds:running</datastore>"
                "<sid></sid>"
                "<timestamp></timestamp>"
            "</ds-lock>"
        "</module>"
        "<module>"
            "<name>ops</name>"
            "<ds-lock>"
                "<datastore xmlns:ds=\"urn:ietf:params:xml:ns:yang:ietf-datastores\">ds:running</datastore>"
                "<sid></sid>"
                "<timestamp></timestamp>"
            "</ds-lock>"
            "<subscriptions>"
                "<notification-sub></notification-sub>"
                "<notification-sub></notification-sub>"
            "</subscriptions>"
        "</module>"
        "<module>"
            "<name>ops-ref</name>"
            "<ds-lock>"
                "<datastore xmlns:ds=\"urn:ietf:params:xml:ns:yang:ietf-datastores\">ds:running</datastore>"
                "<sid></sid>"
                "<timestamp></timestamp>"
            "</ds-lock>"
        "</module>"
        "<module>"
            "<name>czechlight-roadm-device</name>"
            "<ds-lock>"
                "<datastore xmlns:ds=\"urn:ietf:params:xml:ns:yang:ietf-datastores\">ds:running</datastore>"
                "<sid></sid>"
                "<timestamp></timestamp>"
            "</ds-lock>"
        "</module>"
        "<module>"
            "<name>oper-group-test</name>"
            "<ds-lock>"
                "<datastore xmlns:ds=\"urn:ietf:params:xml:ns:yang:ietf-datastores\">ds:running</datastore>"
                "<sid></sid>"
                "<timestamp></timestamp>"
            "</ds-lock>"
        "</module>"
        "<rpc>"
            "<path xmlns:a=\"urn:act\">/a:basics/a:animals/a:convert</path>"
            "<rpc-sub>"
                "<xpath xmlns:a=\"urn:act\">/a:basics/a:animals/a:convert[a:direction='false']</xpath>"
                "<priority>5</priority>"
                "<cid></cid>"
            "</rpc-sub>"
            "<rpc-sub>"
                "<xpath xmlns:a=\"urn:act\">/a:basics/a:animals/a:convert</xpath>"
                "<priority>4</priority>"
                "<cid></cid>"
            "</rpc-sub>"
        "</rpc>"
        "<rpc>"
            "<path xmlns:a=\"urn:act\">/a:capitalize</path>"
            "<rpc-sub>"
                "<xpath xmlns:a=\"urn:act\">/a:capitalize</xpath>"
                "<priority>0</priority>"
                "<cid></cid>"
            "</rpc-sub>"
        "</rpc>"
        "<connection>"
            "<cid></cid>"
            "<pid></pid>"
        "</connection>"
        "</sysrepo-state>");
    sr_str_del(str1, "<cid>","</cid>");
    sr_str_del(str1, "<pid>","</pid>");
    sr_str_del(str1, "<timestamp>","</timestamp>");
    sr_str_del(str1, "<sid>","</sid>");
    sr_str_del(str1, "<notification-sub>","</notification-sub>");
    assert_string_equal(str1, str2);
    free(str1);

    sr_session_switch_ds(st->sess, SR_DS_RUNNING);

    sr_unsubscribe(subscr);
    ret = sr_unlock(st->sess, NULL);
    assert_int_equal(ret, SR_ERR_OK);
    free(str2);
}

/* TEST */
static int
enabled_change_cb(sr_session_ctx_t *session, uint32_t sub_id, const char *module_name, const char *xpath, sr_event_t event,
        uint32_t request_id, void *private_data)
{
    sr_change_oper_t op;
    sr_change_iter_t *iter;
    sr_val_t *old_val, *new_val;
    int ret, *called = (int *)private_data;

    (void)sub_id;

    assert_int_equal(request_id, 0);

    if (!strcmp(xpath, "/ietf-interfaces:interfaces/interface[name='eth128']")) {
        assert_string_equal(module_name, "ietf-interfaces");

        if (*called == 0) {
            assert_int_equal(event, SR_EV_ENABLED);
        } else if (*called == 1) {
            assert_int_equal(event, SR_EV_DONE);
        } else {
            fail();
        }

        /* get changes iter */
        ret = sr_get_changes_iter(session, "/ietf-interfaces:*//.", &iter);
        assert_int_equal(ret, SR_ERR_OK);

        /* 1st change */
        ret = sr_get_change_next(session, iter, &op, &old_val, &new_val);
        assert_int_equal(ret, SR_ERR_OK);

        assert_int_equal(op, SR_OP_CREATED);
        assert_null(old_val);
        assert_non_null(new_val);
        assert_string_equal(new_val->xpath, "/ietf-interfaces:interfaces");

        sr_free_val(new_val);

        /* 2nd change */
        ret = sr_get_change_next(session, iter, &op, &old_val, &new_val);
        assert_int_equal(ret, SR_ERR_OK);

        assert_int_equal(op, SR_OP_CREATED);
        assert_null(old_val);
        assert_non_null(new_val);
        assert_string_equal(new_val->xpath, "/ietf-interfaces:interfaces/interface[name='eth128']");

        sr_free_val(new_val);

        /* 3rd change */
        ret = sr_get_change_next(session, iter, &op, &old_val, &new_val);
        assert_int_equal(ret, SR_ERR_OK);

        assert_int_equal(op, SR_OP_CREATED);
        assert_null(old_val);
        assert_non_null(new_val);
        assert_string_equal(new_val->xpath, "/ietf-interfaces:interfaces/interface[name='eth128']/name");

        sr_free_val(new_val);

        /* 4th change */
        ret = sr_get_change_next(session, iter, &op, &old_val, &new_val);
        assert_int_equal(ret, SR_ERR_OK);

        assert_int_equal(op, SR_OP_CREATED);
        assert_null(old_val);
        assert_non_null(new_val);
        assert_string_equal(new_val->xpath, "/ietf-interfaces:interfaces/interface[name='eth128']/type");

        sr_free_val(new_val);

        /* 5th change */
        ret = sr_get_change_next(session, iter, &op, &old_val, &new_val);
        assert_int_equal(ret, SR_ERR_OK);

        assert_int_equal(op, SR_OP_CREATED);
        assert_null(old_val);
        assert_non_null(new_val);
        assert_string_equal(new_val->xpath, "/ietf-interfaces:interfaces/interface[name='eth128']/enabled");
        assert_int_equal(new_val->dflt, 1);

        sr_free_val(new_val);

        /* 6th change */
        ret = sr_get_change_next(session, iter, &op, &old_val, &new_val);
        assert_int_equal(ret, SR_ERR_OK);

        assert_int_equal(op, SR_OP_CREATED);
        assert_null(old_val);
        assert_non_null(new_val);
        assert_string_equal(new_val->xpath, "/ietf-interfaces:interfaces/interface[name='eth128']/ietf-if-aug:c1");
        assert_int_equal(new_val->dflt, 1);

        sr_free_val(new_val);

        /* no more changes */
        ret = sr_get_change_next(session, iter, &op, &old_val, &new_val);
        assert_int_equal(ret, SR_ERR_NOT_FOUND);

        sr_free_change_iter(iter);
    } else if (!strcmp(xpath, "/ietf-interfaces:interfaces/interface[name='eth256']")) {
        assert_string_equal(module_name, "ietf-interfaces");

        if (*called == 0) {
            assert_int_equal(event, SR_EV_ENABLED);
        } else if (*called == 1) {
            assert_int_equal(event, SR_EV_DONE);
        } else {
            fail();
        }

        /* get changes iter */
        ret = sr_get_changes_iter(session, "/ietf-interfaces:*//.", &iter);
        assert_int_equal(ret, SR_ERR_OK);

        /* 1st change */
        ret = sr_get_change_next(session, iter, &op, &old_val, &new_val);
        assert_int_equal(ret, SR_ERR_OK);

        assert_int_equal(op, SR_OP_CREATED);
        assert_null(old_val);
        assert_non_null(new_val);
        assert_string_equal(new_val->xpath, "/ietf-interfaces:interfaces");

        sr_free_val(new_val);

        /* no more changes */
        ret = sr_get_change_next(session, iter, &op, &old_val, &new_val);
        assert_int_equal(ret, SR_ERR_NOT_FOUND);

        sr_free_change_iter(iter);
    } else {
        fail();
    }

    ++(*called);
    return SR_ERR_OK;
}

static void
test_enabled_partial(void **state)
{
    struct state *st = (struct state *)*state;
    sr_subscription_ctx_t *subscr;
    struct lyd_node *data;
    char *str;
    const char *str2;
    int ret, called;

    /* create some configuration data */
    ret = sr_set_item_str(st->sess, "/ietf-interfaces:interfaces/interface[name='eth64']/type",
            "iana-if-type:ethernetCsmacd", NULL, SR_EDIT_STRICT);
    assert_int_equal(ret, SR_ERR_OK);
    ret = sr_set_item_str(st->sess, "/ietf-interfaces:interfaces/interface[name='eth128']/type",
            "iana-if-type:ethernetCsmacd", NULL, SR_EDIT_STRICT);
    assert_int_equal(ret, SR_ERR_OK);
    ret = sr_apply_changes(st->sess, 0);
    assert_int_equal(ret, SR_ERR_OK);

    /* nothing should be in "operational" because there is no subscription */
    ret = sr_session_switch_ds(st->sess, SR_DS_OPERATIONAL);
    assert_int_equal(ret, SR_ERR_OK);

    ret = sr_get_data(st->sess, "/ietf-interfaces:interfaces", 0, 0, SR_OPER_WITH_ORIGIN, &data);
    assert_int_equal(ret, SR_ERR_OK);

    assert_non_null(data);
    assert_true(data->flags & LYD_DEFAULT);
    lyd_free_all(data);

    /* subscribe to one specific interface and also expect to be notified */
    ret = sr_session_switch_ds(st->sess, SR_DS_RUNNING);
    assert_int_equal(ret, SR_ERR_OK);

    called = 0;
    ret = sr_module_change_subscribe(st->sess, "ietf-interfaces", "/ietf-interfaces:interfaces/interface[name='eth128']",
            enabled_change_cb, &called, 0, SR_SUBSCR_ENABLED, &subscr);
    assert_int_equal(ret, SR_ERR_OK);
    assert_int_equal(called, 2);

    /* that is the only interface that should now be in "operational" */
    ret = sr_session_switch_ds(st->sess, SR_DS_OPERATIONAL);
    assert_int_equal(ret, SR_ERR_OK);

    ret = sr_get_data(st->sess, "/ietf-interfaces:interfaces", 0, 0, SR_OPER_WITH_ORIGIN, &data);
    assert_int_equal(ret, SR_ERR_OK);

    ret = sr_session_switch_ds(st->sess, SR_DS_RUNNING);
    assert_int_equal(ret, SR_ERR_OK);

    lyd_print_mem(&str, data, LYD_XML, LYD_PRINT_WITHSIBLINGS | LYD_PRINT_SHRINK);
    lyd_free_tree(data);

    str2 =
    "<interfaces xmlns=\"urn:ietf:params:xml:ns:yang:ietf-interfaces\""
        " xmlns:or=\"urn:ietf:params:xml:ns:yang:ietf-origin\" or:origin=\"or:intended\">"
        "<interface>"
            "<name>eth128</name>"
            "<type xmlns:ianaift=\"urn:ietf:params:xml:ns:yang:iana-if-type\">ianaift:ethernetCsmacd</type>"
            "<enabled or:origin=\"or:default\">true</enabled>"
        "</interface>"
    "</interfaces>";

    assert_string_equal(str, str2);
    free(str);

    /* unsusbcribe */
    sr_unsubscribe(subscr);

    /* subscribe to a not-present interface */
    called = 0;
    ret = sr_module_change_subscribe(st->sess, "ietf-interfaces", "/ietf-interfaces:interfaces/interface[name='eth256']",
            enabled_change_cb, &called, 0, SR_SUBSCR_ENABLED, &subscr);
    assert_int_equal(ret, SR_ERR_OK);
    assert_int_equal(called, 2);

    /* "operational" should be empty again */
    ret = sr_session_switch_ds(st->sess, SR_DS_OPERATIONAL);
    assert_int_equal(ret, SR_ERR_OK);

    ret = sr_get_data(st->sess, "/ietf-interfaces:interfaces", 0, 0, SR_OPER_WITH_ORIGIN, &data);
    assert_int_equal(ret, SR_ERR_OK);

    assert_non_null(data);
    assert_true(data->flags & LYD_DEFAULT);
    lyd_free_all(data);

    /* unsusbcribe */
    sr_unsubscribe(subscr);
}

/* TEST */
static int
simple_oper_cb(sr_session_ctx_t *session, uint32_t sub_id, const char *module_name, const char *xpath,
        const char *request_xpath, uint32_t request_id, struct lyd_node **parent, void *private_data)
{
    const struct ly_ctx *ly_ctx;
    uint32_t size, *nc_id;
    const char *str;

    (void)sub_id;
    (void)request_id;
    (void)private_data;

    assert_string_equal(request_xpath, "/ietf-interfaces:*");
    assert_string_equal(sr_session_get_orig_name(session), "test_operational");
    assert_int_equal(sr_session_get_orig_data(session, 0, &size, (const void **)&nc_id), SR_ERR_OK);
    assert_int_equal(size, sizeof *nc_id);
    assert_int_equal(*nc_id, 64);
    assert_int_equal(sr_session_get_orig_data(session, 1, &size, (const void **)&str), SR_ERR_OK);
    assert_int_equal(size, 12);
    assert_string_equal(str, "test_string");
    assert_int_equal(sr_session_get_orig_data(session, 2, &size, (const void **)&str), SR_ERR_NOT_FOUND);

    ly_ctx = sr_get_context(sr_session_get_connection(session));

    assert_string_equal(module_name, "ietf-interfaces");
    assert_string_equal(xpath, "/ietf-interfaces:interfaces-state");
    assert_non_null(parent);
    assert_null(*parent);

    assert_int_equal(LY_SUCCESS, lyd_new_path(NULL, ly_ctx, "/ietf-interfaces:interfaces-state/interface[name='eth5']/type",
            "iana-if-type:ethernetCsmacd", 0, parent));
    assert_int_equal(LY_SUCCESS, lyd_new_path(*parent, NULL, "/ietf-interfaces:interfaces-state/interface[name='eth5']/"
            "oper-status", "testing", 0, NULL));
    assert_int_equal(LY_SUCCESS, lyd_new_path(*parent, NULL, "/ietf-interfaces:interfaces-state/interface[name='eth5']/"
            "statistics/discontinuity-time", "2000-01-01T00:00:00Z", 0, NULL));

    return SR_ERR_OK;
}

static void
test_simple(void **state)
{
    struct state *st = (struct state *)*state;
    struct lyd_node *data;
    sr_subscription_ctx_t *subscr;
    char *str1;
    const char *str2;
    int ret;

    /* set some configuration data */
    ret = sr_set_item_str(st->sess, "/ietf-interfaces:interfaces/interface[name='eth1']/type",
            "iana-if-type:ethernetCsmacd", NULL, SR_EDIT_STRICT);
    assert_int_equal(ret, SR_ERR_OK);
    ret = sr_apply_changes(st->sess, 0);
    assert_int_equal(ret, SR_ERR_OK);

    /* subscribe to all configuration data just to enable them */
    ret = sr_module_change_subscribe(st->sess, "ietf-interfaces", "/ietf-interfaces:interfaces", enabled_change_cb, NULL, 0, 0, &subscr);
    assert_int_equal(ret, SR_ERR_OK);

    /* try to read them back from operational DS */
    ret = sr_session_switch_ds(st->sess, SR_DS_OPERATIONAL);
    assert_int_equal(ret, SR_ERR_OK);

    ret = sr_get_data(st->sess, "/ietf-interfaces:*", 0, 0, SR_OPER_WITH_ORIGIN, &data);
    assert_int_equal(ret, SR_ERR_OK);

    ret = lyd_print_mem(&str1, data, LYD_XML, LYD_PRINT_WITHSIBLINGS | LYD_PRINT_SHRINK);
    assert_int_equal(ret, 0);

    lyd_free_all(data);

    str2 =
    "<interfaces xmlns=\"urn:ietf:params:xml:ns:yang:ietf-interfaces\""
        " xmlns:or=\"urn:ietf:params:xml:ns:yang:ietf-origin\" or:origin=\"or:intended\">"
        "<interface>"
            "<name>eth1</name>"
            "<type xmlns:ianaift=\"urn:ietf:params:xml:ns:yang:iana-if-type\">ianaift:ethernetCsmacd</type>"
            "<enabled or:origin=\"or:default\">true</enabled>"
        "</interface>"
    "</interfaces>";

    assert_string_equal(str1, str2);
    free(str1);

    /* subscribe as state data provider */
    ret = sr_oper_get_items_subscribe(st->sess, "ietf-interfaces", "/ietf-interfaces:interfaces-state", simple_oper_cb,
            NULL, SR_SUBSCR_CTX_REUSE, &subscr);
    assert_int_equal(ret, SR_ERR_OK);

    /* read all data from operational again */
    ret = sr_get_data(st->sess, "/ietf-interfaces:*", 0, 0, SR_OPER_WITH_ORIGIN, &data);
    assert_int_equal(ret, SR_ERR_OK);

    ret = lyd_print_mem(&str1, data, LYD_XML, LYD_PRINT_WITHSIBLINGS | LYD_PRINT_SHRINK);
    assert_int_equal(ret, 0);

    lyd_free_all(data);

    str2 =
    "<interfaces xmlns=\"urn:ietf:params:xml:ns:yang:ietf-interfaces\""
        " xmlns:or=\"urn:ietf:params:xml:ns:yang:ietf-origin\" or:origin=\"or:intended\">"
        "<interface>"
            "<name>eth1</name>"
            "<type xmlns:ianaift=\"urn:ietf:params:xml:ns:yang:iana-if-type\">ianaift:ethernetCsmacd</type>"
            "<enabled or:origin=\"or:default\">true</enabled>"
        "</interface>"
    "</interfaces>"
    "<interfaces-state xmlns=\"urn:ietf:params:xml:ns:yang:ietf-interfaces\""
        " xmlns:or=\"urn:ietf:params:xml:ns:yang:ietf-origin\" or:origin=\"or:unknown\">"
        "<interface>"
            "<name>eth5</name>"
            "<type xmlns:ianaift=\"urn:ietf:params:xml:ns:yang:iana-if-type\">ianaift:ethernetCsmacd</type>"
            "<oper-status>testing</oper-status>"
            "<statistics>"
                "<discontinuity-time>2000-01-01T00:00:00Z</discontinuity-time>"
            "</statistics>"
        "</interface>"
    "</interfaces-state>";

    assert_string_equal(str1, str2);
    free(str1);

    sr_unsubscribe(subscr);
}

/* TEST */
static int
fail_oper_cb(sr_session_ctx_t *session, uint32_t sub_id, const char *module_name, const char *xpath,
        const char *request_xpath, uint32_t request_id, struct lyd_node **parent, void *private_data)
{
    (void)session;
    (void)sub_id;
    (void)request_id;
    (void)private_data;

    assert_string_equal(request_xpath, "/ietf-interfaces:*");

    assert_string_equal(module_name, "ietf-interfaces");
    assert_string_equal(xpath, "/ietf-interfaces:interfaces-state");
    assert_non_null(parent);
    assert_null(*parent);

    sr_session_set_error_message(session, "Callback failed with an error.");
    return SR_ERR_UNAUTHORIZED;
}

static void
test_fail(void **state)
{
    struct state *st = (struct state *)*state;
    struct lyd_node *data;
    sr_subscription_ctx_t *subscr;
    int ret;

    /* set some configuration data */
    ret = sr_set_item_str(st->sess, "/ietf-interfaces:interfaces/interface[name='eth1']/type",
            "iana-if-type:ethernetCsmacd", NULL, SR_EDIT_STRICT);
    assert_int_equal(ret, SR_ERR_OK);
    ret = sr_apply_changes(st->sess, 0);
    assert_int_equal(ret, SR_ERR_OK);

    /* subscribe as state data provider*/
    ret = sr_oper_get_items_subscribe(st->sess, "ietf-interfaces", "/ietf-interfaces:interfaces-state", fail_oper_cb,
            NULL, 0, &subscr);
    assert_int_equal(ret, SR_ERR_OK);

    /* read all data from operational */
    ret = sr_session_switch_ds(st->sess, SR_DS_OPERATIONAL);
    assert_int_equal(ret, SR_ERR_OK);

    ret = sr_get_data(st->sess, "/ietf-interfaces:*", 0, 0, SR_OPER_WITH_ORIGIN, &data);
    assert_int_equal(ret, SR_ERR_CALLBACK_FAILED);

    sr_unsubscribe(subscr);
}

/* TEST */
static int
config_oper_cb(sr_session_ctx_t *session, uint32_t sub_id, const char *module_name, const char *xpath,
        const char *request_xpath, uint32_t request_id, struct lyd_node **parent, void *private_data)
{
    const struct ly_ctx *ly_ctx;

    (void)sub_id;
    (void)request_id;
    (void)private_data;

    assert_string_equal(request_xpath, "/ietf-interfaces:*");

    ly_ctx = sr_get_context(sr_session_get_connection(session));

    assert_string_equal(module_name, "ietf-interfaces");
    assert_string_equal(xpath, "/ietf-interfaces:interfaces");
    assert_non_null(parent);
    assert_null(*parent);

    assert_int_equal(LY_SUCCESS, lyd_new_path(NULL, ly_ctx, "/ietf-interfaces:interfaces/interface[name='eth5']/type",
            "iana-if-type:ethernetCsmacd", 0, parent));

    return SR_ERR_OK;
}

static void
test_config(void **state)
{
    struct state *st = (struct state *)*state;
    struct lyd_node *data;
    sr_subscription_ctx_t *subscr;
    char *str1;
    const char *str2;
    int ret;

    /* set some configuration data */
    ret = sr_set_item_str(st->sess, "/ietf-interfaces:interfaces/interface[name='eth1']/type",
            "iana-if-type:ethernetCsmacd", NULL, SR_EDIT_STRICT);
    assert_int_equal(ret, SR_ERR_OK);
    ret = sr_set_item_str(st->sess, "/ietf-interfaces:interfaces/interface[name='eth2']/type",
            "iana-if-type:ethernetCsmacd", NULL, SR_EDIT_STRICT);
    assert_int_equal(ret, SR_ERR_OK);
    ret = sr_apply_changes(st->sess, 0);
    assert_int_equal(ret, SR_ERR_OK);

    /* subscribe to all configuration data just to enable them */
    ret = sr_module_change_subscribe(st->sess, "ietf-interfaces", "/ietf-interfaces:interfaces", enabled_change_cb, NULL, 0, 0, &subscr);
    assert_int_equal(ret, SR_ERR_OK);

    /* subscribe as config data provider and listen */
    ret = sr_oper_get_items_subscribe(st->sess, "ietf-interfaces", "/ietf-interfaces:interfaces", config_oper_cb,
            NULL, SR_SUBSCR_CTX_REUSE, &subscr);
    assert_int_equal(ret, SR_ERR_OK);

    /* read all data from operational */
    ret = sr_session_switch_ds(st->sess, SR_DS_OPERATIONAL);
    assert_int_equal(ret, SR_ERR_OK);

    ret = sr_get_data(st->sess, "/ietf-interfaces:*", 0, 0, SR_OPER_WITH_ORIGIN, &data);
    assert_true(data->next->flags & LYD_DEFAULT);

    ret = lyd_print_mem(&str1, data, LYD_XML, LYD_PRINT_WITHSIBLINGS | LYD_PRINT_SHRINK);
    assert_int_equal(ret, 0);

    lyd_free_all(data);

    str2 =
    "<interfaces xmlns=\"urn:ietf:params:xml:ns:yang:ietf-interfaces\""
        " xmlns:or=\"urn:ietf:params:xml:ns:yang:ietf-origin\" or:origin=\"or:unknown\">"
        "<interface>"
            "<name>eth5</name>"
            "<type xmlns:ianaift=\"urn:ietf:params:xml:ns:yang:iana-if-type\">ianaift:ethernetCsmacd</type>"
        "</interface>"
    "</interfaces>";

    assert_string_equal(str1, str2);
    free(str1);

    sr_unsubscribe(subscr);
}

/* TEST */
static int
list_oper_cb(sr_session_ctx_t *session, uint32_t sub_id, const char *module_name, const char *xpath,
        const char *request_xpath, uint32_t request_id, struct lyd_node **parent, void *private_data)
{
    (void)session;
    (void)sub_id;
    (void)request_id;
    (void)private_data;

    assert_string_equal(request_xpath, "/ietf-interfaces:*");
    assert_string_equal(module_name, "ietf-interfaces");
    assert_non_null(parent);
    assert_non_null(*parent);

    if (!strcmp(xpath, "/ietf-interfaces:interfaces/interface[name='eth2']")) {
        assert_int_equal(LY_SUCCESS, lyd_new_path(*parent, NULL, "/ietf-interfaces:interfaces/interface[name='eth2']/type",
                "iana-if-type:ethernetCsmacd", 0, NULL));
    } else if (!strcmp(xpath, "/ietf-interfaces:interfaces/interface[name='eth3']")) {
        assert_int_equal(LY_SUCCESS, lyd_new_path(*parent, NULL, "/ietf-interfaces:interfaces/interface[name='eth3']/type",
                "iana-if-type:ethernetCsmacd", 0, NULL));
    } else {
        fail();
    }

    return SR_ERR_OK;
}

static void
test_list(void **state)
{
    struct state *st = (struct state *)*state;
    struct lyd_node *data;
    sr_subscription_ctx_t *subscr;
    char *str1;
    const char *str2;
    int ret;

    /* set some configuration data */
    ret = sr_set_item_str(st->sess, "/ietf-interfaces:interfaces/interface[name='eth1']/type",
            "iana-if-type:ethernetCsmacd", NULL, SR_EDIT_STRICT);
    assert_int_equal(ret, SR_ERR_OK);
    ret = sr_apply_changes(st->sess, 0);
    assert_int_equal(ret, SR_ERR_OK);

    /* subscribe to all configuration data just to enable them */
    ret = sr_module_change_subscribe(st->sess, "ietf-interfaces", "/ietf-interfaces:interfaces", enabled_change_cb, NULL, 0, 0, &subscr);
    assert_int_equal(ret, SR_ERR_OK);

    /* subscribe as 2 list instances data provider and listen */
    ret = sr_oper_get_items_subscribe(st->sess, "ietf-interfaces", "/ietf-interfaces:interfaces/interface[name='eth2']",
            list_oper_cb, NULL, SR_SUBSCR_CTX_REUSE, &subscr);
    assert_int_equal(ret, SR_ERR_OK);
    ret = sr_oper_get_items_subscribe(st->sess, "ietf-interfaces", "/ietf-interfaces:interfaces/interface[name='eth3']",
            list_oper_cb, NULL, SR_SUBSCR_CTX_REUSE, &subscr);
    assert_int_equal(ret, SR_ERR_OK);

    /* read all data from operational */
    ret = sr_session_switch_ds(st->sess, SR_DS_OPERATIONAL);
    assert_int_equal(ret, SR_ERR_OK);

    ret = sr_get_data(st->sess, "/ietf-interfaces:*", 0, 0, SR_OPER_WITH_ORIGIN, &data);
    assert_true(data->next->flags & LYD_DEFAULT);

    ret = lyd_print_mem(&str1, data, LYD_XML, LYD_PRINT_WITHSIBLINGS | LYD_PRINT_SHRINK);
    assert_int_equal(ret, 0);

    lyd_free_all(data);

    str2 =
    "<interfaces xmlns=\"urn:ietf:params:xml:ns:yang:ietf-interfaces\""
        " xmlns:or=\"urn:ietf:params:xml:ns:yang:ietf-origin\" or:origin=\"or:intended\">"
        "<interface>"
            "<name>eth1</name>"
            "<type xmlns:ianaift=\"urn:ietf:params:xml:ns:yang:iana-if-type\">ianaift:ethernetCsmacd</type>"
            "<enabled or:origin=\"or:default\">true</enabled>"
        "</interface>"
        "<interface or:origin=\"or:unknown\">"
            "<name>eth2</name>"
            "<type xmlns:ianaift=\"urn:ietf:params:xml:ns:yang:iana-if-type\">ianaift:ethernetCsmacd</type>"
        "</interface>"
        "<interface or:origin=\"or:unknown\">"
            "<name>eth3</name>"
            "<type xmlns:ianaift=\"urn:ietf:params:xml:ns:yang:iana-if-type\">ianaift:ethernetCsmacd</type>"
        "</interface>"
    "</interfaces>";

    assert_string_equal(str1, str2);
    free(str1);

    sr_unsubscribe(subscr);
}

/* TEST */
static int
nested_oper_cb(sr_session_ctx_t *session, uint32_t sub_id, const char *module_name, const char *xpath,
        const char *request_xpath, uint32_t request_id, struct lyd_node **parent, void *private_data)
{
    const struct ly_ctx *ly_ctx;

    (void)sub_id;
    (void)request_id;
    (void)private_data;

    ly_ctx = sr_get_context(sr_session_get_connection(session));

    assert_string_equal(request_xpath, "/ietf-interfaces:*");
    assert_string_equal(module_name, "ietf-interfaces");
    assert_non_null(parent);

    if (!strcmp(xpath, "/ietf-interfaces:interfaces-state/interface[name='eth2']/phys-address")) {
        assert_non_null(*parent);

        assert_int_equal(LY_SUCCESS, lyd_new_path(*parent, NULL, "phys-address", "01:23:45:67:89:ab", 0, NULL));
    } else if (!strcmp(xpath, "/ietf-interfaces:interfaces-state")) {
        assert_null(*parent);

        assert_int_equal(LY_SUCCESS, lyd_new_path(NULL, ly_ctx, "/ietf-interfaces:interfaces-state/interface[name='eth2']/type",
                "iana-if-type:ethernetCsmacd", 0, parent));
        assert_int_equal(LY_SUCCESS, lyd_new_path(*parent, NULL, "/ietf-interfaces:interfaces-state/interface[name='eth2']/"
                "oper-status", "testing", 0, NULL));
        assert_int_equal(LY_SUCCESS, lyd_new_path(*parent, NULL, "/ietf-interfaces:interfaces-state/interface[name='eth2']/"
                "statistics/discontinuity-time", "2000-01-01T00:00:00Z", 0, NULL));
        assert_int_equal(LY_SUCCESS, lyd_new_path(*parent, NULL, "/ietf-interfaces:interfaces-state/interface[name='eth3']/"
                "type", "iana-if-type:ethernetCsmacd", 0, NULL));
        assert_int_equal(LY_SUCCESS, lyd_new_path(*parent, NULL, "/ietf-interfaces:interfaces-state/interface[name='eth3']/"
                "oper-status", "dormant", 0, NULL));
        assert_int_equal(LY_SUCCESS, lyd_new_path(*parent, NULL, "/ietf-interfaces:interfaces-state/interface[name='eth3']/"
                "statistics/discontinuity-time", "2005-01-01T00:00:00Z", 0, NULL));
    } else {
        fail();
    }

    return SR_ERR_OK;
}

static void
test_nested(void **state)
{
    struct state *st = (struct state *)*state;
    struct lyd_node *data;
    sr_subscription_ctx_t *subscr;
    char *str1;
    const char *str2;
    int ret;

    /* set some configuration data */
    ret = sr_set_item_str(st->sess, "/ietf-interfaces:interfaces/interface[name='eth1']/type",
            "iana-if-type:ethernetCsmacd", NULL, SR_EDIT_STRICT);
    assert_int_equal(ret, SR_ERR_OK);
    ret = sr_apply_changes(st->sess, 0);
    assert_int_equal(ret, SR_ERR_OK);

    /* subscribe to all configuration data just to enable them */
    ret = sr_module_change_subscribe(st->sess, "ietf-interfaces", "/ietf-interfaces:interfaces", enabled_change_cb, NULL, 0, 0, &subscr);
    assert_int_equal(ret, SR_ERR_OK);

    /* subscribe as state data provider and listen, it should be called only 2x */
    ret = sr_oper_get_items_subscribe(st->sess, "ietf-interfaces", "/ietf-interfaces:interfaces-state/interface[name='eth4']/phys-address",
            nested_oper_cb, NULL, SR_SUBSCR_CTX_REUSE, &subscr);
    assert_int_equal(ret, SR_ERR_OK);
    ret = sr_oper_get_items_subscribe(st->sess, "ietf-interfaces", "/ietf-interfaces:interfaces-state",
            nested_oper_cb, NULL, SR_SUBSCR_CTX_REUSE, &subscr);
    assert_int_equal(ret, SR_ERR_OK);
    ret = sr_oper_get_items_subscribe(st->sess, "ietf-interfaces", "/ietf-interfaces:interfaces-state/interface[name='eth2']/phys-address",
            nested_oper_cb, NULL, SR_SUBSCR_CTX_REUSE, &subscr);
    assert_int_equal(ret, SR_ERR_OK);

    /* read all data from operational */
    ret = sr_session_switch_ds(st->sess, SR_DS_OPERATIONAL);
    assert_int_equal(ret, SR_ERR_OK);

    ret = sr_get_data(st->sess, "/ietf-interfaces:*", 0, 0, SR_OPER_WITH_ORIGIN, &data);
    assert_int_equal(ret, SR_ERR_OK);

    ret = lyd_print_mem(&str1, data, LYD_XML, LYD_PRINT_WITHSIBLINGS | LYD_PRINT_SHRINK);
    assert_int_equal(ret, 0);

    lyd_free_all(data);

    str2 =
    "<interfaces xmlns=\"urn:ietf:params:xml:ns:yang:ietf-interfaces\""
        " xmlns:or=\"urn:ietf:params:xml:ns:yang:ietf-origin\" or:origin=\"or:intended\">"
        "<interface>"
            "<name>eth1</name>"
            "<type xmlns:ianaift=\"urn:ietf:params:xml:ns:yang:iana-if-type\">ianaift:ethernetCsmacd</type>"
            "<enabled or:origin=\"or:default\">true</enabled>"
        "</interface>"
    "</interfaces>"
    "<interfaces-state xmlns=\"urn:ietf:params:xml:ns:yang:ietf-interfaces\""
        " xmlns:or=\"urn:ietf:params:xml:ns:yang:ietf-origin\" or:origin=\"or:unknown\">"
        "<interface>"
            "<name>eth2</name>"
            "<type xmlns:ianaift=\"urn:ietf:params:xml:ns:yang:iana-if-type\">ianaift:ethernetCsmacd</type>"
            "<oper-status>testing</oper-status>"
            "<phys-address>01:23:45:67:89:ab</phys-address>"
            "<statistics>"
                "<discontinuity-time>2000-01-01T00:00:00Z</discontinuity-time>"
            "</statistics>"
        "</interface>"
        "<interface>"
            "<name>eth3</name>"
            "<type xmlns:ianaift=\"urn:ietf:params:xml:ns:yang:iana-if-type\">ianaift:ethernetCsmacd</type>"
            "<oper-status>dormant</oper-status>"
            "<statistics>"
                "<discontinuity-time>2005-01-01T00:00:00Z</discontinuity-time>"
            "</statistics>"
        "</interface>"
    "</interfaces-state>";

    assert_string_equal(str1, str2);
    free(str1);

    sr_unsubscribe(subscr);
}

/* TEST */
static int
<<<<<<< HEAD
invalid_oper_cb(sr_session_ctx_t *session, uint32_t sub_id, const char *module_name, const char *xpath,
        const char *request_xpath, uint32_t request_id, struct lyd_node **parent, void *private_data)
=======
choice_oper_cb(sr_session_ctx_t *session, const char *module_name, const char *xpath, const char *request_xpath,
        uint32_t request_id, struct lyd_node **parent, void *private_data)
{
    struct state *st = private_data;
    const struct ly_ctx *ly_ctx;
    struct lyd_node* node;
    char xp_resdesc[256];
    char xp_g1leaf1[256];
    char xp_g2leaf1[256];
    char xp_nongroup[256];

    (void)request_xpath;
    (void)request_id;
    (void)private_data;

    ly_ctx = sr_get_context(sr_session_get_connection(session));

    assert_string_equal(module_name, "oper-group-test");
    if (!strcmp(xpath, "/oper-group-test:oper-data-choice") || !strcmp(xpath, "/oper-group-test:oper-data-direct")) {
        sprintf(xp_resdesc, "%s/results-description", xpath);
        sprintf(xp_g1leaf1, "%s/g1container/g1leaf1", xpath);
        sprintf(xp_g2leaf1, "%s/g2container/g2leaf1", xpath);
        sprintf(xp_nongroup, "%s/nongroup", xpath);

        switch (ATOMIC_LOAD_RELAXED(st->cb_called)) {
        case 0:
        case 1:
            *parent = lyd_new_path(NULL, ly_ctx, xp_resdesc, "Grouping 1 values", 0, 0);
            assert_non_null(*parent);
            node = lyd_new_path(*parent, NULL, xp_g1leaf1, "value2", 0, 0);
            assert_non_null(node);
            break;
        case 2:
        case 3:
            *parent = lyd_new_path(NULL, ly_ctx, xp_resdesc, "Grouping 2 values", 0, 0);
            assert_non_null(*parent);
            node = lyd_new_path(*parent, NULL, xp_g2leaf1, "value3", 0, 0);
            assert_non_null(node);
            break;
        case 4:
        case 5:
            *parent = lyd_new_path(NULL, ly_ctx, xp_resdesc, "Non-grouping values", 0, 0);
            assert_non_null(*parent);
            node = lyd_new_path(*parent, NULL, xp_nongroup, "value4", 0, 0);
            assert_non_null(node);
            break;
        default:
            fail();
        }
    } else {
        fail();
    }

    ATOMIC_INC_RELAXED(st->cb_called);
    return SR_ERR_OK;
}

static void
test_choice(void **state)
{
    struct state *st = (struct state *)*state;
    struct lyd_node *data;
    sr_subscription_ctx_t *subscr;
    char *str1;
    const char *str2;
    int ret;

    /* subscribe as state data provider */
    ret = sr_oper_get_items_subscribe(st->sess, "oper-group-test", "/oper-group-test:oper-data-direct", choice_oper_cb,
            st, 0, &subscr);
    assert_int_equal(ret, SR_ERR_OK);
    ret = sr_oper_get_items_subscribe(st->sess, "oper-group-test", "/oper-group-test:oper-data-choice", choice_oper_cb,
            st, SR_SUBSCR_CTX_REUSE, &subscr);
    assert_int_equal(ret, SR_ERR_OK);

    ret = sr_session_switch_ds(st->sess, SR_DS_OPERATIONAL);
    assert_int_equal(ret, SR_ERR_OK);

    ATOMIC_STORE_RELAXED(st->cb_called, 0);

    /* read the data from operational (#1 and #2) */
    str2 =
    "<oper-data-direct xmlns=\"http://example.org/oper-group-test\">"
        "<results-description>Grouping 1 values</results-description>"
        "<g1container>"
            "<g1leaf1>value2</g1leaf1>"
        "</g1container>"
    "</oper-data-direct>";

    ret = sr_get_data(st->sess, "/oper-group-test:oper-data-direct", 0, 0, 0, &data);
    assert_int_equal(ret, SR_ERR_OK);

    ret = lyd_print_mem(&str1, data, LYD_XML, LYP_WITHSIBLINGS);
    assert_int_equal(ret, 0);
    lyd_free_withsiblings(data);

    assert_string_equal(str1, str2);
    free(str1);

    str2 =
    "<oper-data-choice xmlns=\"http://example.org/oper-group-test\">"
        "<results-description>Grouping 1 values</results-description>"
        "<g1container>"
            "<g1leaf1>value2</g1leaf1>"
        "</g1container>"
    "</oper-data-choice>";

    ret = sr_get_data(st->sess, "/oper-group-test:oper-data-choice", 0, 0, 0, &data);
    assert_int_equal(ret, SR_ERR_OK);

    ret = lyd_print_mem(&str1, data, LYD_XML, LYP_WITHSIBLINGS);
    assert_int_equal(ret, 0);
    lyd_free_withsiblings(data);

    assert_string_equal(str1, str2);
    free(str1);

    /* read the data from operational (#3 and #4) */
    str2 =
    "<oper-data-direct xmlns=\"http://example.org/oper-group-test\">"
        "<results-description>Grouping 2 values</results-description>"
        "<g2container>"
            "<g2leaf1>value3</g2leaf1>"
        "</g2container>"
    "</oper-data-direct>";

    ret = sr_get_data(st->sess, "/oper-group-test:oper-data-direct", 0, 0, 0, &data);
    assert_int_equal(ret, SR_ERR_OK);

    ret = lyd_print_mem(&str1, data, LYD_XML, LYP_WITHSIBLINGS);
    assert_int_equal(ret, 0);
    lyd_free_withsiblings(data);

    assert_string_equal(str1, str2);
    free(str1);

    str2 =
    "<oper-data-choice xmlns=\"http://example.org/oper-group-test\">"
        "<results-description>Grouping 2 values</results-description>"
        "<g2container>"
            "<g2leaf1>value3</g2leaf1>"
        "</g2container>"
    "</oper-data-choice>";

    ret = sr_get_data(st->sess, "/oper-group-test:oper-data-choice", 0, 0, 0, &data);
    assert_int_equal(ret, SR_ERR_OK);

    ret = lyd_print_mem(&str1, data, LYD_XML, LYP_WITHSIBLINGS);
    assert_int_equal(ret, 0);
    lyd_free_withsiblings(data);

    assert_string_equal(str1, str2);
    free(str1);

    /* read the data from operational (#5 and #6) */
    str2 =
    "<oper-data-direct xmlns=\"http://example.org/oper-group-test\">"
        "<results-description>Non-grouping values</results-description>"
        "<nongroup>value4</nongroup>"
    "</oper-data-direct>";

    ret = sr_get_data(st->sess, "/oper-group-test:oper-data-direct", 0, 0, 0, &data);
    assert_int_equal(ret, SR_ERR_OK);

    ret = lyd_print_mem(&str1, data, LYD_XML, LYP_WITHSIBLINGS);
    assert_int_equal(ret, 0);
    lyd_free_withsiblings(data);

    assert_string_equal(str1, str2);
    free(str1);

    str2 =
    "<oper-data-choice xmlns=\"http://example.org/oper-group-test\">"
        "<results-description>Non-grouping values</results-description>"
        "<nongroup>value4</nongroup>"
    "</oper-data-choice>";

    ret = sr_get_data(st->sess, "/oper-group-test:oper-data-choice", 0, 0, 0, &data);
    assert_int_equal(ret, SR_ERR_OK);

    ret = lyd_print_mem(&str1, data, LYD_XML, LYP_WITHSIBLINGS);
    assert_int_equal(ret, 0);
    lyd_free_withsiblings(data);

    assert_string_equal(str1, str2);
    free(str1);

    /* cleanup */
    assert_int_equal(ATOMIC_LOAD_RELAXED(st->cb_called), 6);

    sr_unsubscribe(subscr);
}

/* TEST */
static int
invalid_oper_cb(sr_session_ctx_t *session, const char *module_name, const char *xpath, const char *request_xpath,
        uint32_t request_id, struct lyd_node **parent, void *private_data)
>>>>>>> ddee1448
{
    const struct ly_ctx *ly_ctx;

    (void)sub_id;
    (void)request_id;
    (void)private_data;

    ly_ctx = sr_get_context(sr_session_get_connection(session));

    assert_string_equal(xpath, "/test:test-leafref");
    assert_string_equal(request_xpath, "/test:*");
    assert_string_equal(module_name, "test");
    assert_non_null(parent);

    assert_int_equal(LY_SUCCESS, lyd_new_path(NULL, ly_ctx, "/test:test-leafref", "25", 0, parent));

    return SR_ERR_OK;
}

static void
test_invalid(void **state)
{
    struct state *st = (struct state *)*state;
    struct lyd_node *data;
    sr_subscription_ctx_t *subscr;
    char *str1;
    const char *str2;
    int ret;

    /* set some configuration data */
    ret = sr_set_item_str(st->sess, "/test:test-leaf", "25", NULL, SR_EDIT_STRICT);
    assert_int_equal(ret, SR_ERR_OK);
    ret = sr_apply_changes(st->sess, 0);
    assert_int_equal(ret, SR_ERR_OK);

    /* subscribe to all configuration data just to enable them */
    ret = sr_module_change_subscribe(st->sess, "test", NULL, dummy_change_cb, NULL, 0, 0, &subscr);
    assert_int_equal(ret, SR_ERR_OK);

    /* subscribe as state data provider and listen, it should be called only 2x */
    ret = sr_oper_get_items_subscribe(st->sess, "test", "/test:test-leafref", invalid_oper_cb, NULL, SR_SUBSCR_CTX_REUSE, &subscr);
    assert_int_equal(ret, SR_ERR_OK);

    /* read all data from operational */
    ret = sr_session_switch_ds(st->sess, SR_DS_OPERATIONAL);
    assert_int_equal(ret, SR_ERR_OK);

    ret = sr_get_data(st->sess, "/test:*", 0, 0, SR_OPER_WITH_ORIGIN, &data);
    assert_int_equal(ret, SR_ERR_OK);

    ret = lyd_print_mem(&str1, data, LYD_XML, LYD_PRINT_WITHSIBLINGS | LYD_PRINT_SHRINK);
    assert_int_equal(ret, 0);

    lyd_free_all(data);

    str2 =
    "<test-leaf xmlns=\"urn:test\" xmlns:or=\"urn:ietf:params:xml:ns:yang:ietf-origin\" "
        "or:origin=\"or:intended\">25</test-leaf>"
    "<test-leafref xmlns=\"urn:test\" xmlns:or=\"urn:ietf:params:xml:ns:yang:ietf-origin\" "
        "or:origin=\"or:unknown\">25</test-leafref>";

    assert_string_equal(str1, str2);
    free(str1);

    sr_unsubscribe(subscr);
}

/* TEST */
static int
mixed_oper_cb(sr_session_ctx_t *session, uint32_t sub_id, const char *module_name, const char *xpath,
        const char *request_xpath, uint32_t request_id, struct lyd_node **parent, void *private_data)
{
    const struct ly_ctx *ly_ctx;

    (void)sub_id;
    (void)request_id;
    (void)private_data;

    ly_ctx = sr_get_context(sr_session_get_connection(session));

    assert_string_equal(request_xpath, "/ietf-interfaces:*");
    assert_string_equal(module_name, "ietf-interfaces");
    assert_string_equal(xpath, "/ietf-interfaces:*");
    assert_non_null(parent);
    assert_null(*parent);

    /* config */
    assert_int_equal(LY_SUCCESS, lyd_new_path(NULL, ly_ctx, "/ietf-interfaces:interfaces/interface[name='eth10']/type",
            "iana-if-type:ethernetCsmacd", 0, parent));

    /* state */
    assert_int_equal(LY_SUCCESS, lyd_new_path(*parent, NULL, "/ietf-interfaces:interfaces-state/interface[name='eth11']/type",
            "iana-if-type:ethernetCsmacd", 0, NULL));
    assert_int_equal(LY_SUCCESS, lyd_new_path(*parent, NULL, "/ietf-interfaces:interfaces-state/interface[name='eth11']/"
            "oper-status", "down", 0, NULL));
    assert_int_equal(LY_SUCCESS, lyd_new_path(*parent, NULL, "/ietf-interfaces:interfaces-state/interface[name='eth11']/"
            "statistics/discontinuity-time", "2000-01-01T00:00:00Z", 0, NULL));

    return SR_ERR_OK;
}

static void
test_mixed(void **state)
{
    struct state *st = (struct state *)*state;
    struct lyd_node *data;
    sr_subscription_ctx_t *subscr;
    char *str1;
    const char *str2;
    int ret;

    /* set some configuration data */
    ret = sr_set_item_str(st->sess, "/ietf-interfaces:interfaces/interface[name='eth1']/type",
            "iana-if-type:ethernetCsmacd", NULL, SR_EDIT_STRICT);
    assert_int_equal(ret, SR_ERR_OK);
    ret = sr_apply_changes(st->sess, 0);
    assert_int_equal(ret, SR_ERR_OK);

    /* subscribe to all configuration data just to enable them */
    ret = sr_module_change_subscribe(st->sess, "ietf-interfaces", "/ietf-interfaces:interfaces", enabled_change_cb, NULL, 0, 0, &subscr);
    assert_int_equal(ret, SR_ERR_OK);

    /* subscribe as config data provider and listen */
    ret = sr_oper_get_items_subscribe(st->sess, "ietf-interfaces", "/ietf-interfaces:*", mixed_oper_cb,
            NULL, SR_SUBSCR_CTX_REUSE, &subscr);
    assert_int_equal(ret, SR_ERR_OK);

    /* read all data from operational */
    ret = sr_session_switch_ds(st->sess, SR_DS_OPERATIONAL);
    assert_int_equal(ret, SR_ERR_OK);

    ret = sr_get_data(st->sess, "/ietf-interfaces:*", 0, 0, SR_OPER_WITH_ORIGIN, &data);
    assert_int_equal(ret, SR_ERR_OK);

    ret = lyd_print_mem(&str1, data, LYD_XML, LYD_PRINT_WITHSIBLINGS | LYD_PRINT_SHRINK);
    assert_int_equal(ret, 0);

    lyd_free_all(data);

    str2 =
    "<interfaces xmlns=\"urn:ietf:params:xml:ns:yang:ietf-interfaces\""
        " xmlns:or=\"urn:ietf:params:xml:ns:yang:ietf-origin\" or:origin=\"or:unknown\">"
        "<interface>"
            "<name>eth10</name>"
            "<type xmlns:ianaift=\"urn:ietf:params:xml:ns:yang:iana-if-type\">ianaift:ethernetCsmacd</type>"
        "</interface>"
    "</interfaces>"
    "<interfaces-state xmlns=\"urn:ietf:params:xml:ns:yang:ietf-interfaces\""
        " xmlns:or=\"urn:ietf:params:xml:ns:yang:ietf-origin\" or:origin=\"or:unknown\">"
        "<interface>"
            "<name>eth11</name>"
            "<type xmlns:ianaift=\"urn:ietf:params:xml:ns:yang:iana-if-type\">ianaift:ethernetCsmacd</type>"
            "<oper-status>down</oper-status>"
            "<statistics>"
                "<discontinuity-time>2000-01-01T00:00:00Z</discontinuity-time>"
            "</statistics>"
        "</interface>"
    "</interfaces-state>";

    assert_string_equal(str1, str2);
    free(str1);

    sr_unsubscribe(subscr);
}

/* TEST */
static int
xpath_check_oper_cb(sr_session_ctx_t *session, uint32_t sub_id, const char *module_name, const char *xpath,
        const char *request_xpath, uint32_t request_id, struct lyd_node **parent, void *private_data)
{
    struct state *st = (struct state *)private_data;

    (void)session;
    (void)sub_id;
    (void)module_name;
    (void)xpath;
    (void)request_xpath;
    (void)request_id;
    (void)parent;

    ATOMIC_INC_RELAXED(st->cb_called);
    return SR_ERR_OK;
}

static void
test_xpath_check(void **state)
{
    struct state *st = (struct state *)*state;
    struct lyd_node *data;
    sr_subscription_ctx_t *subscr;
    int ret;

    ret = sr_session_switch_ds(st->sess, SR_DS_OPERATIONAL);
    assert_int_equal(ret, SR_ERR_OK);

    /* subscribe as state data provider */
    ret = sr_oper_get_items_subscribe(st->sess, "ietf-interfaces", "/ietf-interfaces:interfaces-state", xpath_check_oper_cb,
            st, 0, &subscr);
    assert_int_equal(ret, SR_ERR_OK);

    /* read interfaces from operational, callback not called */
    ATOMIC_STORE_RELAXED(st->cb_called, 0);
    ret = sr_get_data(st->sess, "/ietf-interfaces:interfaces", 0, 0, 0, &data);
    assert_int_equal(ret, SR_ERR_OK);
    lyd_free_all(data);
    assert_int_equal(ATOMIC_LOAD_RELAXED(st->cb_called), 0);

    /* read all from operational, callback called */
    ATOMIC_STORE_RELAXED(st->cb_called, 0);
    ret = sr_get_data(st->sess, "/ietf-interfaces:*", 0, 0, 0, &data);
    assert_int_equal(ret, SR_ERR_OK);
    lyd_free_all(data);
    assert_int_equal(ATOMIC_LOAD_RELAXED(st->cb_called), 1);

    sr_unsubscribe(subscr);
    subscr = NULL;

    /* subscribe as state data provider */
    ret = sr_oper_get_items_subscribe(st->sess, "ietf-interfaces", "/ietf-interfaces:interfaces-state/interface[name='eth0']",
            xpath_check_oper_cb, st, SR_SUBSCR_CTX_REUSE, &subscr);
    assert_int_equal(ret, SR_ERR_OK);

    /* read interfaces from operational, callback not called */
    ATOMIC_STORE_RELAXED(st->cb_called, 0);
    ret = sr_get_data(st->sess, "/ietf-interfaces:interfaces-state/interface[name='eth1']", 0, 0, 0, &data);
    assert_int_equal(ret, SR_ERR_OK);
    lyd_free_all(data);
    assert_int_equal(ATOMIC_LOAD_RELAXED(st->cb_called), 0);

    /* read all from operational, callback called */
    ATOMIC_STORE_RELAXED(st->cb_called, 0);
    ret = sr_get_data(st->sess, "/ietf-interfaces:interfaces-state/interface[name='eth0']/type", 0, 0, 0, &data);
    assert_int_equal(ret, SR_ERR_OK);
    lyd_free_all(data);
    assert_int_equal(ATOMIC_LOAD_RELAXED(st->cb_called), 1);

    sr_unsubscribe(subscr);
}

/* TEST */
static int
state_only_oper_cb(sr_session_ctx_t *session, uint32_t sub_id, const char *module_name, const char *xpath,
        const char *request_xpath, uint32_t request_id, struct lyd_node **parent, void *private_data)
{
    struct state *st = (struct state *)private_data;
    const struct ly_ctx *ly_ctx;

    (void)sub_id;
    (void)request_xpath;
    (void)request_id;

    assert_string_equal(module_name, "mixed-config");

    ly_ctx = sr_get_context(sr_session_get_connection(session));

    if (!strcmp(xpath, "/mixed-config:test-state")) {
        assert_non_null(parent);
        assert_null(*parent);

        assert_int_equal(LY_SUCCESS, lyd_new_path(NULL, ly_ctx, "/mixed-config:test-state/test-case[name='one']/result",
                "101", 0, parent));
        assert_int_equal(LY_SUCCESS, lyd_new_path(*parent, NULL, "/mixed-config:test-state/test-case[name='one']/x",
                "0.5000", 0, NULL));
        assert_int_equal(LY_SUCCESS, lyd_new_path(*parent, NULL, "/mixed-config:test-state/test-case[name='one']/y",
                "-0.5000", 0, NULL));
        assert_int_equal(LY_SUCCESS, lyd_new_path(*parent, NULL, "/mixed-config:test-state/test-case[name='one']/z",
                "-0.2500", 0, NULL));

        assert_int_equal(LY_SUCCESS, lyd_new_path(*parent, NULL, "/mixed-config:test-state/test-case[name='two']", NULL,
                0, NULL));
    } else if (!strcmp(xpath, "/mixed-config:test-state/test-case/result")) {
        assert_non_null(parent);
        assert_non_null(*parent);

        assert_int_equal(LY_SUCCESS, lyd_new_path(*parent, NULL, "result", "100", 0, NULL));
    } else {
        fail();
    }

    ATOMIC_INC_RELAXED(st->cb_called);
    return SR_ERR_OK;
}

static void
test_state_only(void **state)
{
    struct state *st = (struct state *)*state;
    struct lyd_node *data;
    sr_subscription_ctx_t *subscr;
    char *str1;
    const char *str2;
    int ret;

    /* subscribe as mixed data provider and listen */
    ret = sr_oper_get_items_subscribe(st->sess, "mixed-config", "/mixed-config:test-state", state_only_oper_cb,
            st, 0, &subscr);
    assert_int_equal(ret, SR_ERR_OK);

    /* read all state-only data */
    ret = sr_session_switch_ds(st->sess, SR_DS_OPERATIONAL);
    assert_int_equal(ret, SR_ERR_OK);

    ATOMIC_STORE_RELAXED(st->cb_called, 0);
    ret = sr_get_data(st->sess, "/mixed-config:*", 0, 0, SR_OPER_NO_CONFIG | SR_OPER_WITH_ORIGIN, &data);
    assert_int_equal(ret, SR_ERR_OK);
    assert_int_equal(ATOMIC_LOAD_RELAXED(st->cb_called), 1);

    ret = lyd_print_mem(&str1, data, LYD_XML, LYD_PRINT_WITHSIBLINGS | LYD_PRINT_SHRINK);
    assert_int_equal(ret, 0);

    lyd_free_all(data);

    str2 =
    "<test-state xmlns=\"urn:sysrepo:mixed-config\" xmlns:or=\"urn:ietf:params:xml:ns:yang:ietf-origin\" or:origin=\"or:unknown\">"
        "<test-case>"
            "<name>one</name>"
            "<result>101</result>"
            "<x>0.5</x>"
            "<y>-0.5</y>"
            "<z>-0.25</z>"
        "</test-case>"
    "</test-state>";

    assert_string_equal(str1, str2);
    free(str1);

    sr_unsubscribe(subscr);

    /* set some configuration data */
    ret = sr_session_switch_ds(st->sess, SR_DS_RUNNING);
    assert_int_equal(ret, SR_ERR_OK);
    ret = sr_set_item_str(st->sess, "/mixed-config:test-state/test-case[name='three']", NULL, NULL, 0);
    assert_int_equal(ret, SR_ERR_OK);
    ret = sr_apply_changes(st->sess, 0);
    assert_int_equal(ret, SR_ERR_OK);

    /* subscribe to all configuration data just to enable them */
    ret = sr_module_change_subscribe(st->sess, "mixed-config", "/mixed-config:test-state", dummy_change_cb, NULL,
            0, 0, &subscr);
    assert_int_equal(ret, SR_ERR_OK);

    /* subscribe as nested state data provider and listen */
    ret = sr_oper_get_items_subscribe(st->sess, "mixed-config", "/mixed-config:test-state/test-case/result", state_only_oper_cb,
            st, SR_SUBSCR_CTX_REUSE, &subscr);
    assert_int_equal(ret, SR_ERR_OK);

    /* read all state-only data */
    ret = sr_session_switch_ds(st->sess, SR_DS_OPERATIONAL);
    assert_int_equal(ret, SR_ERR_OK);

    ATOMIC_STORE_RELAXED(st->cb_called, 0);
    ret = sr_get_data(st->sess, "/mixed-config:*", 0, 0, SR_OPER_NO_CONFIG | SR_OPER_WITH_ORIGIN, &data);
    assert_int_equal(ret, SR_ERR_OK);
    assert_int_equal(ATOMIC_LOAD_RELAXED(st->cb_called), 1);

    ret = lyd_print_mem(&str1, data, LYD_XML, LYD_PRINT_WITHSIBLINGS | LYD_PRINT_SHRINK);
    assert_int_equal(ret, 0);

    lyd_free_all(data);

    str2 =
    "<test-state xmlns=\"urn:sysrepo:mixed-config\" xmlns:or=\"urn:ietf:params:xml:ns:yang:ietf-origin\" or:origin=\"or:intended\">"
        "<test-case>"
            "<name>three</name>"
            "<result or:origin=\"or:unknown\">100</result>"
        "</test-case>"
    "</test-state>";

    assert_string_equal(str1, str2);
    free(str1);

    /* set some more configuration data */
    ret = sr_session_switch_ds(st->sess, SR_DS_RUNNING);
    assert_int_equal(ret, SR_ERR_OK);
    ret = sr_set_item_str(st->sess, "/mixed-config:test-state/test-case[name='four']", NULL, NULL, 0);
    assert_int_equal(ret, SR_ERR_OK);
    ret = sr_set_item_str(st->sess, "/mixed-config:test-state/test-case[name='five']", NULL, NULL, 0);
    assert_int_equal(ret, SR_ERR_OK);
    ret = sr_apply_changes(st->sess, 0);
    assert_int_equal(ret, SR_ERR_OK);

    /* read some state data (callback should not be called for a filtered-out parent) */
    ret = sr_session_switch_ds(st->sess, SR_DS_OPERATIONAL);
    assert_int_equal(ret, SR_ERR_OK);

    ATOMIC_STORE_RELAXED(st->cb_called, 0);
    ret = sr_get_data(st->sess, "/mixed-config:test-state/test-case[name='four']", 0, 0,
            SR_OPER_NO_CONFIG | SR_OPER_WITH_ORIGIN, &data);
    assert_int_equal(ret, SR_ERR_OK);
    assert_int_equal(ATOMIC_LOAD_RELAXED(st->cb_called), 1);

    ret = lyd_print_mem(&str1, data, LYD_XML, LYD_PRINT_WITHSIBLINGS | LYD_PRINT_SHRINK);
    assert_int_equal(ret, 0);

    lyd_free_all(data);

    str2 =
    "<test-state xmlns=\"urn:sysrepo:mixed-config\" xmlns:or=\"urn:ietf:params:xml:ns:yang:ietf-origin\" or:origin=\"or:intended\">"
        "<test-case>"
            "<name>four</name>"
            "<result or:origin=\"or:unknown\">100</result>"
        "</test-case>"
    "</test-state>";

    assert_string_equal(str1, str2);
    free(str1);

    sr_unsubscribe(subscr);
}

/* TEST */
static void
test_config_only(void **state)
{
    struct state *st = (struct state *)*state;
    struct lyd_node *data;
    sr_subscription_ctx_t *subscr;
    char *str1;
    const char *str2;
    int ret;

    /* set some configuration data */
    ret = sr_set_item_str(st->sess, "/ietf-interfaces:interfaces/interface[name='eth1']/type",
            "iana-if-type:ethernetCsmacd", NULL, SR_EDIT_STRICT);
    assert_int_equal(ret, SR_ERR_OK);
    ret = sr_apply_changes(st->sess, 0);
    assert_int_equal(ret, SR_ERR_OK);

    /* subscribe to all configuration data just to enable them */
    ret = sr_module_change_subscribe(st->sess, "ietf-interfaces", "/ietf-interfaces:interfaces", enabled_change_cb, NULL, 0, 0, &subscr);
    assert_int_equal(ret, SR_ERR_OK);

    /* subscribe as config data provider and listen */
    ret = sr_oper_get_items_subscribe(st->sess, "ietf-interfaces", "/ietf-interfaces:*", mixed_oper_cb,
            NULL, SR_SUBSCR_CTX_REUSE, &subscr);
    assert_int_equal(ret, SR_ERR_OK);

    /* read all state-only data */
    ret = sr_session_switch_ds(st->sess, SR_DS_OPERATIONAL);
    assert_int_equal(ret, SR_ERR_OK);

    ret = sr_get_data(st->sess, "/ietf-interfaces:*", 0, 0, SR_OPER_NO_STATE | SR_OPER_WITH_ORIGIN, &data);
    assert_int_equal(ret, SR_ERR_OK);

    ret = lyd_print_mem(&str1, data, LYD_XML, LYD_PRINT_WITHSIBLINGS | LYD_PRINT_SHRINK);
    assert_int_equal(ret, 0);

    lyd_free_all(data);

    str2 =
    "<interfaces xmlns=\"urn:ietf:params:xml:ns:yang:ietf-interfaces\""
        " xmlns:or=\"urn:ietf:params:xml:ns:yang:ietf-origin\" or:origin=\"or:unknown\">"
        "<interface>"
            "<name>eth10</name>"
            "<type xmlns:ianaift=\"urn:ietf:params:xml:ns:yang:iana-if-type\">ianaift:ethernetCsmacd</type>"
        "</interface>"
    "</interfaces>";

    assert_string_equal(str1, str2);
    free(str1);

    sr_unsubscribe(subscr);
}

/* TEST */
static void
test_conn_owner1(void **state)
{
    struct state *st = (struct state *)*state;
    struct lyd_node *data;
    sr_conn_ctx_t *conn;
    sr_session_ctx_t *sess;
    char *str1;
    const char *str2;
    int ret;

    /* create another connection and session */
    ret = sr_connect(0, &conn);
    assert_int_equal(ret, SR_ERR_OK);
    ret = sr_session_start(conn, SR_DS_OPERATIONAL, &sess);
    assert_int_equal(ret, SR_ERR_OK);

    /* set some operational data */
    ret = sr_set_item_str(sess, "/ietf-interfaces:interfaces-state/interface[name='eth1']/type",
            "iana-if-type:ethernetCsmacd", NULL, SR_EDIT_STRICT);
    assert_int_equal(ret, SR_ERR_OK);
    ret = sr_apply_changes(sess, 0);
    assert_int_equal(ret, SR_ERR_OK);

    /* read the data */
    ret = sr_get_data(sess, "/ietf-interfaces:interfaces-state", 0, 0, SR_OPER_WITH_ORIGIN, &data);
    assert_int_equal(ret, SR_ERR_OK);

    ret = lyd_print_mem(&str1, data, LYD_XML, LYD_PRINT_WITHSIBLINGS | LYD_PRINT_SHRINK);
    assert_int_equal(ret, 0);

    lyd_free_all(data);

    str2 =
    "<interfaces-state xmlns=\"urn:ietf:params:xml:ns:yang:ietf-interfaces\""
        " xmlns:or=\"urn:ietf:params:xml:ns:yang:ietf-origin\" or:origin=\"or:unknown\">"
        "<interface>"
            "<name>eth1</name>"
            "<type xmlns:ianaift=\"urn:ietf:params:xml:ns:yang:iana-if-type\">ianaift:ethernetCsmacd</type>"
        "</interface>"
    "</interfaces-state>";

    assert_string_equal(str1, str2);
    free(str1);

    /* disconnect, operational data should be removed */
    sr_disconnect(conn);

    /* resd the data again */
    ret = sr_session_switch_ds(st->sess, SR_DS_OPERATIONAL);
    assert_int_equal(ret, SR_ERR_OK);

    ret = sr_get_data(st->sess, "/ietf-interfaces:interfaces-state", 0, 0, SR_OPER_WITH_ORIGIN, &data);
    assert_int_equal(ret, SR_ERR_OK);
    assert_true(data->flags & LYD_DEFAULT);

    lyd_free_all(data);
}

/* TEST */
static void
test_conn_owner2(void **state)
{
    struct state *st = (struct state *)*state;
    struct lyd_node *data;
    sr_conn_ctx_t *conn;
    sr_session_ctx_t *sess;
    char *str1;
    const char *str2;
    int ret;

    /* create another connection and session */
    ret = sr_connect(0, &conn);
    assert_int_equal(ret, SR_ERR_OK);
    ret = sr_session_start(conn, SR_DS_OPERATIONAL, &sess);
    assert_int_equal(ret, SR_ERR_OK);

    /* set some operational data */
    ret = sr_set_item_str(sess, "/ietf-interfaces:interfaces-state/interface[name='eth1']/type",
            "iana-if-type:ethernetCsmacd", NULL, SR_EDIT_STRICT);
    assert_int_equal(ret, SR_ERR_OK);
    ret = sr_set_item_str(sess, "/ietf-interfaces:interfaces-state/interface[name='eth1']/oper-status",
            "up", NULL, SR_EDIT_STRICT);
    assert_int_equal(ret, SR_ERR_OK);
    ret = sr_set_item_str(sess, "/ietf-interfaces:interfaces-state/interface[name='eth1']/speed",
            "1024", NULL, SR_EDIT_STRICT);
    assert_int_equal(ret, SR_ERR_OK);
    ret = sr_apply_changes(sess, 0);
    assert_int_equal(ret, SR_ERR_OK);

    /* read the data */
    ret = sr_get_data(sess, "/ietf-interfaces:interfaces-state", 0, 0, SR_OPER_WITH_ORIGIN, &data);
    assert_int_equal(ret, SR_ERR_OK);

    ret = lyd_print_mem(&str1, data, LYD_XML, LYD_PRINT_WITHSIBLINGS | LYD_PRINT_SHRINK);
    assert_int_equal(ret, 0);

    lyd_free_all(data);

    str2 =
    "<interfaces-state xmlns=\"urn:ietf:params:xml:ns:yang:ietf-interfaces\""
        " xmlns:or=\"urn:ietf:params:xml:ns:yang:ietf-origin\" or:origin=\"or:unknown\">"
        "<interface>"
            "<name>eth1</name>"
            "<type xmlns:ianaift=\"urn:ietf:params:xml:ns:yang:iana-if-type\">ianaift:ethernetCsmacd</type>"
            "<oper-status>up</oper-status>"
            "<speed>1024</speed>"
        "</interface>"
    "</interfaces-state>";

    assert_string_equal(str1, str2);
    free(str1);

    /* set nested oper data owned by another connection */
    ret = sr_session_switch_ds(st->sess, SR_DS_OPERATIONAL);
    assert_int_equal(ret, SR_ERR_OK);

    ret = sr_set_item_str(st->sess, "/ietf-interfaces:interfaces-state/interface[name='eth1']/statistics/discontinuity-time",
            "2019-10-29T09:43:12Z", NULL, SR_EDIT_STRICT);
    assert_int_equal(ret, SR_ERR_OK);
    ret = sr_apply_changes(st->sess, 0);
    assert_int_equal(ret, SR_ERR_OK);

    /* read the data */
    ret = sr_get_data(st->sess, "/ietf-interfaces:interfaces-state", 0, 0, 0, &data);
    assert_int_equal(ret, SR_ERR_OK);

    ret = lyd_print_mem(&str1, data, LYD_XML, LYD_PRINT_WITHSIBLINGS | LYD_PRINT_SHRINK);
    assert_int_equal(ret, 0);

    lyd_free_all(data);

    str2 =
    "<interfaces-state xmlns=\"urn:ietf:params:xml:ns:yang:ietf-interfaces\">"
        "<interface>"
            "<name>eth1</name>"
            "<type xmlns:ianaift=\"urn:ietf:params:xml:ns:yang:iana-if-type\">ianaift:ethernetCsmacd</type>"
            "<oper-status>up</oper-status>"
            "<speed>1024</speed>"
            "<statistics>"
                "<discontinuity-time>2019-10-29T09:43:12Z</discontinuity-time>"
            "</statistics>"
        "</interface>"
    "</interfaces-state>";

    assert_string_equal(str1, str2);
    free(str1);

    /* disconnect, some operational data should be removed */
    sr_disconnect(conn);

    /* read the data again */
    ret = sr_get_data(st->sess, "/ietf-interfaces:interfaces-state", 0, 0, SR_OPER_WITH_ORIGIN, &data);
    assert_int_equal(ret, SR_ERR_OK);

    ret = lyd_print_mem(&str1, data, LYD_XML, LYD_PRINT_WITHSIBLINGS | LYD_PRINT_SHRINK);
    assert_int_equal(ret, 0);

    lyd_free_all(data);

    str2 =
    "<interfaces-state xmlns=\"urn:ietf:params:xml:ns:yang:ietf-interfaces\""
        " xmlns:or=\"urn:ietf:params:xml:ns:yang:ietf-origin\" or:origin=\"or:unknown\">"
        "<interface>"
            "<name>eth1</name>"
            "<statistics>"
                "<discontinuity-time>2019-10-29T09:43:12Z</discontinuity-time>"
            "</statistics>"
        "</interface>"
    "</interfaces-state>";

    assert_string_equal(str1, str2);
    free(str1);
}

/* TEST */
static int
oper_change_cb(sr_session_ctx_t *session, uint32_t sub_id, const char *module_name, const char *xpath, sr_event_t event,
        uint32_t request_id, void *private_data)
{
    struct state *st = (struct state *)private_data;
    sr_change_oper_t op;
    sr_change_iter_t *iter;
    sr_val_t *old_val, *new_val;
    int ret;

    (void)sub_id;
    (void)request_id;

    if (!strcmp(xpath, "/ietf-interfaces:interfaces-state")) {
        assert_string_equal(module_name, "ietf-interfaces");

        if (ATOMIC_LOAD_RELAXED(st->cb_called) == 0) {
            assert_int_equal(event, SR_EV_CHANGE);
        } else if (ATOMIC_LOAD_RELAXED(st->cb_called) == 1) {
            assert_int_equal(event, SR_EV_DONE);
        } else {
            fail();
        }

        /* get changes iter */
        ret = sr_get_changes_iter(session, "/ietf-interfaces:*//.", &iter);
        assert_int_equal(ret, SR_ERR_OK);

        /* 1st change */
        ret = sr_get_change_next(session, iter, &op, &old_val, &new_val);
        assert_int_equal(ret, SR_ERR_OK);

        assert_int_equal(op, SR_OP_CREATED);
        assert_null(old_val);
        assert_non_null(new_val);
        assert_string_equal(new_val->xpath, "/ietf-interfaces:interfaces-state/interface[name='eth1']");

        sr_free_val(new_val);

        /* 2nd change */
        ret = sr_get_change_next(session, iter, &op, &old_val, &new_val);
        assert_int_equal(ret, SR_ERR_OK);

        assert_int_equal(op, SR_OP_CREATED);
        assert_null(old_val);
        assert_non_null(new_val);
        assert_string_equal(new_val->xpath, "/ietf-interfaces:interfaces-state/interface[name='eth1']/name");

        sr_free_val(new_val);

        /* 3rd change */
        ret = sr_get_change_next(session, iter, &op, &old_val, &new_val);
        assert_int_equal(ret, SR_ERR_OK);

        assert_int_equal(op, SR_OP_CREATED);
        assert_null(old_val);
        assert_non_null(new_val);
        assert_string_equal(new_val->xpath, "/ietf-interfaces:interfaces-state/interface[name='eth1']/type");

        sr_free_val(new_val);

        /* 4th change */
        ret = sr_get_change_next(session, iter, &op, &old_val, &new_val);
        assert_int_equal(ret, SR_ERR_OK);

        assert_int_equal(op, SR_OP_CREATED);
        assert_null(old_val);
        assert_non_null(new_val);
        assert_string_equal(new_val->xpath, "/ietf-interfaces:interfaces-state/interface[name='eth1']/statistics");

        sr_free_val(new_val);

        /* no more changes */
        ret = sr_get_change_next(session, iter, &op, &old_val, &new_val);
        assert_int_equal(ret, SR_ERR_NOT_FOUND);

        sr_free_change_iter(iter);
    } else {
        fail();
    }

    ATOMIC_INC_RELAXED(st->cb_called);
    return SR_ERR_OK;
}

static void
test_stored_state(void **state)
{
    struct state *st = (struct state *)*state;
    struct lyd_node *data;
    sr_subscription_ctx_t *subscr;
    char *str1;
    const char *str2;
    int ret;

    /* switch to operational DS */
    ret = sr_session_switch_ds(st->sess, SR_DS_OPERATIONAL);
    assert_int_equal(ret, SR_ERR_OK);

    /* subscribe to operational data changes */
    ATOMIC_STORE_RELAXED(st->cb_called, 0);
    ret = sr_module_change_subscribe(st->sess, "ietf-interfaces", "/ietf-interfaces:interfaces-state", oper_change_cb,
            st, 0, 0, &subscr);
    assert_int_equal(ret, SR_ERR_OK);

    /* set some operational data */
    ret = sr_set_item_str(st->sess, "/ietf-interfaces:interfaces-state/interface[name='eth1']/type",
            "iana-if-type:ethernetCsmacd", NULL, SR_EDIT_STRICT);
    assert_int_equal(ret, SR_ERR_OK);
    ret = sr_apply_changes(st->sess, 0);
    assert_int_equal(ret, SR_ERR_OK);

    /* callback was called */
    assert_int_equal(ATOMIC_LOAD_RELAXED(st->cb_called), 2);

    /* read the data */
    ret = sr_get_data(st->sess, "/ietf-interfaces:interfaces-state", 0, 0, SR_OPER_WITH_ORIGIN, &data);
    assert_int_equal(ret, SR_ERR_OK);

    ret = lyd_print_mem(&str1, data, LYD_XML, LYD_PRINT_WITHSIBLINGS | LYD_PRINT_SHRINK);
    assert_int_equal(ret, 0);

    lyd_free_all(data);

    str2 =
    "<interfaces-state xmlns=\"urn:ietf:params:xml:ns:yang:ietf-interfaces\""
        " xmlns:or=\"urn:ietf:params:xml:ns:yang:ietf-origin\" or:origin=\"or:unknown\">"
        "<interface>"
            "<name>eth1</name>"
            "<type xmlns:ianaift=\"urn:ietf:params:xml:ns:yang:iana-if-type\">ianaift:ethernetCsmacd</type>"
        "</interface>"
    "</interfaces-state>";

    assert_string_equal(str1, str2);
    free(str1);

    sr_unsubscribe(subscr);
}

/* TEST */
static void
test_stored_state_list(void **state)
{
    struct state *st = (struct state *)*state;
    struct lyd_node *data;
    char *str1;
    const char *str2;
    int ret;

    /* switch to operational DS */
    ret = sr_session_switch_ds(st->sess, SR_DS_OPERATIONAL);
    assert_int_equal(ret, SR_ERR_OK);

    /* set some operational data */
    ret = sr_set_item_str(st->sess, "/mixed-config:test-state/l[1]/l1", "val1", NULL, SR_EDIT_STRICT);
    assert_int_equal(ret, SR_ERR_OK);
    ret = sr_set_item_str(st->sess, "/mixed-config:test-state/l[2]/l1", "val2", NULL, SR_EDIT_STRICT);
    assert_int_equal(ret, SR_ERR_OK);
    ret = sr_set_item_str(st->sess, "/mixed-config:test-state/ll", "val1", NULL, SR_EDIT_STRICT);
    assert_int_equal(ret, SR_ERR_OK);
    ret = sr_set_item_str(st->sess, "/mixed-config:test-state/ll", "val2", NULL, SR_EDIT_STRICT);
    assert_int_equal(ret, SR_ERR_OK);
    ret = sr_apply_changes(st->sess, 0);
    assert_int_equal(ret, SR_ERR_OK);

    /* read the data */
    ret = sr_get_data(st->sess, "/mixed-config:*", 0, 0, SR_OPER_WITH_ORIGIN, &data);
    assert_int_equal(ret, SR_ERR_OK);

    ret = lyd_print_mem(&str1, data, LYD_XML, LYD_PRINT_WITHSIBLINGS | LYD_PRINT_SHRINK);
    assert_int_equal(ret, 0);

    lyd_free_all(data);

    str2 =
    "<test-state xmlns=\"urn:sysrepo:mixed-config\" xmlns:or=\"urn:ietf:params:xml:ns:yang:ietf-origin\" "
            "or:origin=\"or:intended\">"
        "<l or:origin=\"or:unknown\">"
            "<l1>val1</l1>"
        "</l>"
        "<l or:origin=\"or:unknown\">"
            "<l1>val2</l1>"
        "</l>"
        "<ll or:origin=\"or:unknown\">val1</ll>"
        "<ll or:origin=\"or:unknown\">val2</ll>"
    "</test-state>";

    assert_string_equal(str1, str2);
    free(str1);

    /* remove some oper data */
    ret = sr_delete_item(st->sess, "/mixed-config:test-state/ll", SR_EDIT_STRICT);
    assert_int_equal(ret, SR_ERR_OK);
    ret = sr_apply_changes(st->sess, 0);
    assert_int_equal(ret, SR_ERR_OK);

    /* read the data */
    ret = sr_get_data(st->sess, "/mixed-config:*", 0, 0, SR_OPER_WITH_ORIGIN, &data);
    assert_int_equal(ret, SR_ERR_OK);

    ret = lyd_print_mem(&str1, data, LYD_XML, LYD_PRINT_WITHSIBLINGS | LYD_PRINT_SHRINK);
    assert_int_equal(ret, 0);

    lyd_free_all(data);

    str2 =
    "<test-state xmlns=\"urn:sysrepo:mixed-config\" xmlns:or=\"urn:ietf:params:xml:ns:yang:ietf-origin\" "
            "or:origin=\"or:intended\">"
        "<l or:origin=\"or:unknown\">"
            "<l1>val1</l1>"
        "</l>"
        "<l or:origin=\"or:unknown\">"
            "<l1>val2</l1>"
        "</l>"
    "</test-state>";

    assert_string_equal(str1, str2);
    free(str1);

    /* create some new oper data */
    ret = sr_set_item_str(st->sess, "/mixed-config:test-state/ll", "val3", NULL, SR_EDIT_STRICT);
    assert_int_equal(ret, SR_ERR_OK);
    ret = sr_set_item_str(st->sess, "/mixed-config:test-state/ll", "val2", NULL, SR_EDIT_STRICT);
    assert_int_equal(ret, SR_ERR_OK);
    ret = sr_set_item_str(st->sess, "/mixed-config:test-state/ll", "val1", NULL, SR_EDIT_STRICT);
    assert_int_equal(ret, SR_ERR_OK);
    ret = sr_apply_changes(st->sess, 0);
    assert_int_equal(ret, SR_ERR_OK);

    /* read the data */
    ret = sr_get_data(st->sess, "/mixed-config:*", 0, 0, SR_OPER_WITH_ORIGIN, &data);
    assert_int_equal(ret, SR_ERR_OK);

    ret = lyd_print_mem(&str1, data, LYD_XML, LYD_PRINT_WITHSIBLINGS | LYD_PRINT_SHRINK);
    assert_int_equal(ret, 0);

    lyd_free_all(data);

    str2 =
    "<test-state xmlns=\"urn:sysrepo:mixed-config\" xmlns:or=\"urn:ietf:params:xml:ns:yang:ietf-origin\" "
            "or:origin=\"or:intended\">"
        "<l or:origin=\"or:unknown\">"
            "<l1>val1</l1>"
        "</l>"
        "<l or:origin=\"or:unknown\">"
            "<l1>val2</l1>"
        "</l>"
        "<ll or:origin=\"or:unknown\">val3</ll>"
        "<ll or:origin=\"or:unknown\">val2</ll>"
        "<ll or:origin=\"or:unknown\">val1</ll>"
    "</test-state>";

    assert_string_equal(str1, str2);
    free(str1);
}

/* TEST */
static void
test_stored_config(void **state)
{
    struct state *st = (struct state *)*state;
    struct lyd_node *data;
    sr_subscription_ctx_t *subscr;
    char *str1;
    const char *str2;
    int ret;

    /* set some configuration data */
    ret = sr_set_item_str(st->sess, "/ietf-interfaces:interfaces/interface[name='eth1']/type",
            "iana-if-type:ethernetCsmacd", NULL, SR_EDIT_STRICT);
    assert_int_equal(ret, SR_ERR_OK);
    ret = sr_set_item_str(st->sess, "/ietf-interfaces:interfaces/interface[name='eth1']/description",
            "config-description", NULL, SR_EDIT_STRICT);
    assert_int_equal(ret, SR_ERR_OK);
    ret = sr_set_item_str(st->sess, "/ietf-interfaces:interfaces/interface[name='eth1']/enabled",
            "false", NULL, SR_EDIT_STRICT);
    assert_int_equal(ret, SR_ERR_OK);
    ret = sr_apply_changes(st->sess, 0);
    assert_int_equal(ret, SR_ERR_OK);

    /* subscribe to all configuration data just to enable them */
    ret = sr_module_change_subscribe(st->sess, "ietf-interfaces", "/ietf-interfaces:interfaces", dummy_change_cb, NULL,
            0, 0, &subscr);
    assert_int_equal(ret, SR_ERR_OK);

    /* switch to operational DS */
    ret = sr_session_switch_ds(st->sess, SR_DS_OPERATIONAL);
    assert_int_equal(ret, SR_ERR_OK);

    /* overwrite running data by some operational config data */
    ret = sr_set_item_str(st->sess, "/ietf-interfaces:interfaces/interface[name='eth1']/description",
            "oper-description", NULL, 0);
    assert_int_equal(ret, SR_ERR_OK);
    ret = sr_apply_changes(st->sess, 0);
    assert_int_equal(ret, SR_ERR_OK);

    /* read the operational data */
    ret = sr_get_data(st->sess, "/ietf-interfaces:interfaces", 0, 0, SR_OPER_WITH_ORIGIN, &data);
    assert_int_equal(ret, SR_ERR_OK);

    ret = lyd_print_mem(&str1, data, LYD_XML, LYD_PRINT_WITHSIBLINGS | LYD_PRINT_SHRINK);
    assert_int_equal(ret, 0);

    lyd_free_all(data);

    str2 =
    "<interfaces xmlns=\"urn:ietf:params:xml:ns:yang:ietf-interfaces\""
        " xmlns:or=\"urn:ietf:params:xml:ns:yang:ietf-origin\" or:origin=\"or:intended\">"
        "<interface>"
            "<name>eth1</name>"
            "<description or:origin=\"or:unknown\">oper-description</description>"
            "<type xmlns:ianaift=\"urn:ietf:params:xml:ns:yang:iana-if-type\">ianaift:ethernetCsmacd</type>"
            "<enabled>false</enabled>"
        "</interface>"
    "</interfaces>";

    assert_string_equal(str1, str2);
    free(str1);

    /* delete the interface */
    ret = sr_session_switch_ds(st->sess, SR_DS_RUNNING);
    assert_int_equal(ret, SR_ERR_OK);
    ret = sr_delete_item(st->sess, "/ietf-interfaces:interfaces/interface[name='eth1']", SR_EDIT_STRICT);
    assert_int_equal(ret, SR_ERR_OK);
    ret = sr_apply_changes(st->sess, 0);
    assert_int_equal(ret, SR_ERR_OK);

    /* there should be no operational data then */
    ret = sr_session_switch_ds(st->sess, SR_DS_OPERATIONAL);
    assert_int_equal(ret, SR_ERR_OK);
    ret = sr_get_data(st->sess, "/ietf-interfaces:interfaces", 0, 0, SR_OPER_WITH_ORIGIN, &data);
    assert_int_equal(ret, SR_ERR_OK);
    assert_true(data->flags & LYD_DEFAULT);
    lyd_free_all(data);

    /* it should not be possible to delete a non-existing node just like in conventional datastores */
    ret = sr_delete_item(st->sess, "/ietf-interfaces:interfaces/interface[name='eth1']", SR_EDIT_STRICT);
    assert_int_equal(ret, SR_ERR_OK);
    ret = sr_apply_changes(st->sess, 0);
    assert_int_equal(ret, SR_ERR_NOT_FOUND);
    ret = sr_discard_changes(st->sess);
    assert_int_equal(ret, SR_ERR_OK);

    sr_unsubscribe(subscr);
}

/* TEST */
static void
test_stored_top_list(void **state)
{
    struct state *st = (struct state *)*state;
    sr_subscription_ctx_t *subscr;
    struct lyd_node *data;
    char *str1;
    const char *str2;
    int ret;

    /* subscribe to data */
    ret = sr_module_change_subscribe(st->sess, "czechlight-roadm-device", NULL, dummy_change_cb, NULL, 0, 0, &subscr);
    assert_int_equal(ret, SR_ERR_OK);

    /* set some configuration data */
    ret = sr_set_item_str(st->sess, "/czechlight-roadm-device:channel-plan/channel[name='13.5']/lower-frequency",
            "191325000", NULL, 0);
    assert_int_equal(ret, SR_ERR_OK);
    ret = sr_set_item_str(st->sess, "/czechlight-roadm-device:channel-plan/channel[name='13.5']/upper-frequency",
            "191375000", NULL, 0);
    assert_int_equal(ret, SR_ERR_OK);
    ret = sr_set_item_str(st->sess, "/czechlight-roadm-device:channel-plan/channel[name='14.0']/lower-frequency",
            "191375000", NULL, 0);
    assert_int_equal(ret, SR_ERR_OK);
    ret = sr_set_item_str(st->sess, "/czechlight-roadm-device:channel-plan/channel[name='14.0']/upper-frequency",
            "191425000", NULL, 0);
    assert_int_equal(ret, SR_ERR_OK);
    ret = sr_set_item_str(st->sess, "/czechlight-roadm-device:media-channels[channel='13.5']/channel",
            "13.5", NULL, 0);
    assert_int_equal(ret, SR_ERR_OK);
    ret = sr_apply_changes(st->sess, 0);
    assert_int_equal(ret, SR_ERR_OK);

    /* switch to operational DS */
    ret = sr_session_switch_ds(st->sess, SR_DS_OPERATIONAL);
    assert_int_equal(ret, SR_ERR_OK);

    ret = sr_set_item_str(st->sess, "/czechlight-roadm-device:media-channels[channel='13.5']/power/common-in",
            "0.1", NULL, 0);
    assert_int_equal(ret, SR_ERR_OK);
    ret = sr_set_item_str(st->sess, "/czechlight-roadm-device:media-channels[channel='13.5']/power/common-out",
            "0.2", NULL, 0);
    assert_int_equal(ret, SR_ERR_OK);
    ret = sr_apply_changes(st->sess, 0);
    assert_int_equal(ret, SR_ERR_OK);

    /* switch to running DS */
    ret = sr_session_switch_ds(st->sess, SR_DS_RUNNING);
    assert_int_equal(ret, SR_ERR_OK);

    ret = sr_set_item_str(st->sess, "/czechlight-roadm-device:media-channels[channel='14.0']/drop/port",
            "E2", NULL, 0);
    assert_int_equal(ret, SR_ERR_OK);
    ret = sr_set_item_str(st->sess, "/czechlight-roadm-device:media-channels[channel='14.0']/drop/attenuation",
            "3.7", NULL, 0);
    assert_int_equal(ret, SR_ERR_OK);
    ret = sr_apply_changes(st->sess, 0);
    assert_int_equal(ret, SR_ERR_OK);

    /* switch to operational DS */
    ret = sr_session_switch_ds(st->sess, SR_DS_OPERATIONAL);
    assert_int_equal(ret, SR_ERR_OK);

    ret = sr_set_item_str(st->sess, "/czechlight-roadm-device:media-channels[channel='13.5']/power/common-in",
            "0.9", NULL, 0);
    assert_int_equal(ret, SR_ERR_OK);
    ret = sr_set_item_str(st->sess, "/czechlight-roadm-device:media-channels[channel='13.5']/power/common-out",
            "1.0", NULL, 0);
    assert_int_equal(ret, SR_ERR_OK);
    ret = sr_set_item_str(st->sess, "/czechlight-roadm-device:media-channels[channel='14.0']/power/common-in",
            "1.2", NULL, 0);
    assert_int_equal(ret, SR_ERR_OK);
    ret = sr_set_item_str(st->sess, "/czechlight-roadm-device:media-channels[channel='14.0']/power/common-out",
            "1.3", NULL, 0);
    assert_int_equal(ret, SR_ERR_OK);
    ret = sr_set_item_str(st->sess, "/czechlight-roadm-device:media-channels[channel='14.0']/power/leaf-out",
            "1.4", NULL, 0);
    assert_int_equal(ret, SR_ERR_OK);
    ret = sr_apply_changes(st->sess, 0);
    assert_int_equal(ret, SR_ERR_OK);

    /* switch to running DS */
    ret = sr_session_switch_ds(st->sess, SR_DS_RUNNING);
    assert_int_equal(ret, SR_ERR_OK);

    ret = sr_delete_item(st->sess, "/czechlight-roadm-device:media-channels[channel='14.0']", SR_EDIT_STRICT);
    assert_int_equal(ret, SR_ERR_OK);
    ret = sr_apply_changes(st->sess, 0);
    assert_int_equal(ret, SR_ERR_OK);

    /* switch to operational DS */
    ret = sr_session_switch_ds(st->sess, SR_DS_OPERATIONAL);
    assert_int_equal(ret, SR_ERR_OK);

    /* read the operational data */
    ret = sr_get_data(st->sess, "/czechlight-roadm-device:*", 0, 0, SR_OPER_WITH_ORIGIN, &data);
    assert_int_equal(ret, SR_ERR_OK);

    ret = lyd_print_mem(&str1, data, LYD_XML, LYD_PRINT_WITHSIBLINGS | LYD_PRINT_SHRINK);
    assert_int_equal(ret, 0);

    lyd_free_all(data);

    str2 =
    "<channel-plan xmlns=\"http://czechlight.cesnet.cz/yang/czechlight-roadm-device\" "
            "xmlns:or=\"urn:ietf:params:xml:ns:yang:ietf-origin\" or:origin=\"or:intended\">"
        "<channel>"
            "<name>13.5</name>"
            "<lower-frequency>191325000</lower-frequency>"
            "<upper-frequency>191375000</upper-frequency>"
        "</channel>"
        "<channel>"
            "<name>14.0</name>"
            "<lower-frequency>191375000</lower-frequency>"
            "<upper-frequency>191425000</upper-frequency>"
        "</channel>"
    "</channel-plan>"
    "<media-channels xmlns=\"http://czechlight.cesnet.cz/yang/czechlight-roadm-device\" "
            "xmlns:or=\"urn:ietf:params:xml:ns:yang:ietf-origin\" or:origin=\"or:intended\">"
        "<channel>13.5</channel>"
        "<power or:origin=\"or:unknown\">"
            "<common-in>0.9</common-in>"
            "<common-out>1.0</common-out>"
        "</power>"
    "</media-channels>"
    "<line xmlns=\"http://czechlight.cesnet.cz/yang/czechlight-roadm-device\" "
            "xmlns:or=\"urn:ietf:params:xml:ns:yang:ietf-origin\" or:origin=\"or:intended\">"
        "<output-voa or:origin=\"or:default\">0.0</output-voa>"
    "</line>";

    assert_string_equal(str1, str2);
    free(str1);

    /* cleanup */
    ret = sr_session_switch_ds(st->sess, SR_DS_RUNNING);
    assert_int_equal(ret, SR_ERR_OK);
    sr_unsubscribe(subscr);
}

/* TEST */
static void
test_stored_np_cont1(void **state)
{
    struct state *st = (struct state *)*state;
    struct lyd_node *data;
    sr_subscription_ctx_t *subscr;
    char *str1;
    const char *str2;
    int ret;

    /* set some configuration data */
    ret = sr_set_item_str(st->sess, "/ietf-interfaces:interfaces/interface[name='eth0']/description", "", NULL, SR_EDIT_STRICT);
    assert_int_equal(ret, SR_ERR_OK);
    ret = sr_set_item_str(st->sess, "/ietf-interfaces:interfaces/interface[name='eth0']/type",
            "iana-if-type:ethernetCsmacd", NULL, 0);
    assert_int_equal(ret, SR_ERR_OK);
    ret = sr_apply_changes(st->sess, 0);
    assert_int_equal(ret, SR_ERR_OK);

    /* subscribe to all configuration data just to enable them */
    ret = sr_module_change_subscribe(st->sess, "ietf-interfaces", "/ietf-interfaces:interfaces/interface",
            dummy_change_cb, NULL, 0, 0, &subscr);
    assert_int_equal(ret, SR_ERR_OK);

    /* switch to operational DS */
    ret = sr_session_switch_ds(st->sess, SR_DS_OPERATIONAL);
    assert_int_equal(ret, SR_ERR_OK);

    /* set some operational data */
    ret = sr_set_item_str(st->sess, "/ietf-interfaces:interfaces/interface[name='eth0']/ietf-if-aug:c1/oper1", "val", NULL, 0);
    assert_int_equal(ret, SR_ERR_OK);
    ret = sr_apply_changes(st->sess, 0);
    assert_int_equal(ret, SR_ERR_OK);

    /* read the operational data */
    ret = sr_get_data(st->sess, "/ietf-interfaces:interfaces", 0, 0, SR_OPER_WITH_ORIGIN, &data);
    assert_int_equal(ret, SR_ERR_OK);

    ret = lyd_print_mem(&str1, data, LYD_XML, LYD_PRINT_WITHSIBLINGS | LYD_PRINT_SHRINK);
    assert_int_equal(ret, 0);

    lyd_free_all(data);

    str2 =
    "<interfaces xmlns=\"urn:ietf:params:xml:ns:yang:ietf-interfaces\""
        " xmlns:or=\"urn:ietf:params:xml:ns:yang:ietf-origin\" or:origin=\"or:intended\">"
        "<interface>"
            "<name>eth0</name>"
            "<description/>"
            "<type xmlns:ianaift=\"urn:ietf:params:xml:ns:yang:iana-if-type\">ianaift:ethernetCsmacd</type>"
            "<enabled or:origin=\"or:default\">true</enabled>"
            "<c1 xmlns=\"urn:ietf-if-aug\" or:origin=\"or:unknown\">"
                "<oper1>val</oper1>"
            "</c1>"
        "</interface>"
    "</interfaces>";

    assert_string_equal(str1, str2);
    free(str1);

    /* change the list instance */
    ret = sr_session_switch_ds(st->sess, SR_DS_RUNNING);
    assert_int_equal(ret, SR_ERR_OK);
    ret = sr_set_item_str(st->sess, "/ietf-interfaces:interfaces/interface[name='eth0']/description", "test-desc", NULL, 0);
    assert_int_equal(ret, SR_ERR_OK);
    ret = sr_apply_changes(st->sess, 0);
    assert_int_equal(ret, SR_ERR_OK);

    /* check operational data again */
    ret = sr_session_switch_ds(st->sess, SR_DS_OPERATIONAL);
    assert_int_equal(ret, SR_ERR_OK);
    ret = sr_get_data(st->sess, "/ietf-interfaces:interfaces", 0, 0, SR_OPER_WITH_ORIGIN, &data);
    assert_int_equal(ret, SR_ERR_OK);

    ret = lyd_print_mem(&str1, data, LYD_XML, LYD_PRINT_WITHSIBLINGS | LYD_PRINT_SHRINK);
    assert_int_equal(ret, 0);

    lyd_free_all(data);

    str2 =
    "<interfaces xmlns=\"urn:ietf:params:xml:ns:yang:ietf-interfaces\""
        " xmlns:or=\"urn:ietf:params:xml:ns:yang:ietf-origin\" or:origin=\"or:intended\">"
        "<interface>"
            "<name>eth0</name>"
            "<description>test-desc</description>"
            "<type xmlns:ianaift=\"urn:ietf:params:xml:ns:yang:iana-if-type\">ianaift:ethernetCsmacd</type>"
            "<enabled or:origin=\"or:default\">true</enabled>"
            "<c1 xmlns=\"urn:ietf-if-aug\" or:origin=\"or:unknown\">"
                "<oper1>val</oper1>"
            "</c1>"
        "</interface>"
    "</interfaces>";

    assert_string_equal(str1, str2);
    free(str1);

    sr_unsubscribe(subscr);
}

/* TEST */
static void
test_stored_np_cont2(void **state)
{
    struct state *st = (struct state *)*state;
    struct lyd_node *data;
    sr_subscription_ctx_t *subscr;
    char *str1;
    const char *str2;
    int ret;

    /* set some configuration data */
    ret = sr_set_item_str(st->sess, "/ietf-interfaces:interfaces/interface[name='eth0']/type",
            "iana-if-type:ethernetCsmacd", NULL, 0);
    assert_int_equal(ret, SR_ERR_OK);
    ret = sr_apply_changes(st->sess, 0);
    assert_int_equal(ret, SR_ERR_OK);

    /* subscribe to all configuration data just to enable them */
    ret = sr_module_change_subscribe(st->sess, "ietf-interfaces", NULL, dummy_change_cb, NULL, 0, 0, &subscr);
    assert_int_equal(ret, SR_ERR_OK);

    /* set some operational data */
    ret = sr_session_switch_ds(st->sess, SR_DS_OPERATIONAL);
    assert_int_equal(ret, SR_ERR_OK);
    ret = sr_set_item_str(st->sess, "/ietf-interfaces:interfaces/interface[name='eth0']/ietf-if-aug:c1/oper1", "val", NULL, 0);
    assert_int_equal(ret, SR_ERR_OK);
    ret = sr_apply_changes(st->sess, 0);
    assert_int_equal(ret, SR_ERR_OK);

    /* check operational data */
    ret = sr_session_switch_ds(st->sess, SR_DS_OPERATIONAL);
    assert_int_equal(ret, SR_ERR_OK);
    ret = sr_get_data(st->sess, "/ietf-interfaces:interfaces", 0, 0, SR_OPER_WITH_ORIGIN, &data);
    assert_int_equal(ret, SR_ERR_OK);

    ret = lyd_print_mem(&str1, data, LYD_XML, LYD_PRINT_WITHSIBLINGS | LYD_PRINT_SHRINK);
    assert_int_equal(ret, 0);

    lyd_free_all(data);

    str2 =
    "<interfaces xmlns=\"urn:ietf:params:xml:ns:yang:ietf-interfaces\""
        " xmlns:or=\"urn:ietf:params:xml:ns:yang:ietf-origin\" or:origin=\"or:intended\">"
        "<interface>"
            "<name>eth0</name>"
            "<type xmlns:ianaift=\"urn:ietf:params:xml:ns:yang:iana-if-type\">ianaift:ethernetCsmacd</type>"
            "<enabled or:origin=\"or:default\">true</enabled>"
            "<c1 xmlns=\"urn:ietf-if-aug\" or:origin=\"or:unknown\">"
                "<oper1>val</oper1>"
            "</c1>"
        "</interface>"
    "</interfaces>";

    assert_string_equal(str1, str2);
    free(str1);

    /* unsubscribe */
    sr_unsubscribe(subscr);

    /* check operational data again, there should be none */
    ret = sr_session_switch_ds(st->sess, SR_DS_OPERATIONAL);
    assert_int_equal(ret, SR_ERR_OK);
    ret = sr_get_data(st->sess, "/ietf-interfaces:interfaces", 0, 0, SR_OPER_WITH_ORIGIN, &data);
    assert_int_equal(ret, SR_ERR_OK);

    assert_true(data->flags & LYD_DEFAULT);
    lyd_free_all(data);
}

/* TEST */
static void
test_stored_diff_merge_leaf(void **state)
{
    struct state *st = (struct state *)*state;
    struct lyd_node *data;
    char *str1;
    const char *str2;
    int ret;

    /* switch to operational DS */
    ret = sr_session_switch_ds(st->sess, SR_DS_OPERATIONAL);
    assert_int_equal(ret, SR_ERR_OK);

    /* set some operational data */
    ret = sr_set_item_str(st->sess, "/ietf-interfaces:interfaces/interface[name='eth1']/type",
            "iana-if-type:ethernetCsmacd", NULL, SR_EDIT_STRICT);
    assert_int_equal(ret, SR_ERR_OK);
    ret = sr_set_item_str(st->sess, "/ietf-interfaces:interfaces/interface[name='eth1']/description",
            "oper-description", NULL, SR_EDIT_STRICT);
    assert_int_equal(ret, SR_ERR_OK);
    ret = sr_set_item_str(st->sess, "/ietf-interfaces:interfaces/interface[name='eth1']/enabled",
            "false", NULL, SR_EDIT_STRICT);
    assert_int_equal(ret, SR_ERR_OK);
    ret = sr_apply_changes(st->sess, 0);
    assert_int_equal(ret, SR_ERR_OK);

    /* read the data */
    ret = sr_get_data(st->sess, "/ietf-interfaces:interfaces", 0, 0, SR_OPER_WITH_ORIGIN, &data);
    assert_int_equal(ret, SR_ERR_OK);
    ret = lyd_print_mem(&str1, data, LYD_XML, LYD_PRINT_WITHSIBLINGS | LYD_PRINT_SHRINK);
    assert_int_equal(ret, 0);
    lyd_free_all(data);

    str2 =
    "<interfaces xmlns=\"urn:ietf:params:xml:ns:yang:ietf-interfaces\""
        " xmlns:or=\"urn:ietf:params:xml:ns:yang:ietf-origin\" or:origin=\"or:intended\">"
        "<interface>"
            "<name>eth1</name>"
            "<description or:origin=\"or:unknown\">oper-description</description>"
            "<type or:origin=\"or:unknown\" xmlns:ianaift=\"urn:ietf:params:xml:ns:yang:iana-if-type\">ianaift:ethernetCsmacd</type>"
            "<enabled or:origin=\"or:unknown\">false</enabled>"
        "</interface>"
    "</interfaces>";
    assert_string_equal(str1, str2);
    free(str1);

    /* set some other operational data, should be merged with the previous data */
    ret = sr_set_item_str(st->sess, "/ietf-interfaces:interfaces/interface[name='eth1']/type",
            "iana-if-type:ethernetCsmacd", NULL, 0);
    assert_int_equal(ret, SR_ERR_OK);
    ret = sr_set_item_str(st->sess, "/ietf-interfaces:interfaces/interface[name='eth1']/description",
            "oper-description2", NULL, 0);
    assert_int_equal(ret, SR_ERR_OK);
    ret = sr_apply_changes(st->sess, 0);
    assert_int_equal(ret, SR_ERR_OK);

    /* read the data */
    ret = sr_get_data(st->sess, "/ietf-interfaces:interfaces", 0, 0, 0, &data);
    assert_int_equal(ret, SR_ERR_OK);
    ret = lyd_print_mem(&str1, data, LYD_XML, LYD_PRINT_WITHSIBLINGS | LYD_PRINT_SHRINK);
    assert_int_equal(ret, 0);
    lyd_free_all(data);

    str2 =
    "<interfaces xmlns=\"urn:ietf:params:xml:ns:yang:ietf-interfaces\">"
        "<interface>"
            "<name>eth1</name>"
            "<description>oper-description2</description>"
            "<type xmlns:ianaift=\"urn:ietf:params:xml:ns:yang:iana-if-type\">ianaift:ethernetCsmacd</type>"
            "<enabled>false</enabled>"
        "</interface>"
    "</interfaces>";
    assert_string_equal(str1, str2);
    free(str1);

    /* set some other operational data, should be merged with the previous data */
    ret = sr_delete_item(st->sess, "/ietf-interfaces:interfaces/interface[name='eth1']/enabled", 0);
    assert_int_equal(ret, SR_ERR_OK);
    ret = sr_apply_changes(st->sess, 0);
    assert_int_equal(ret, SR_ERR_OK);

    /* read the data */
    ret = sr_get_data(st->sess, "/ietf-interfaces:interfaces", 0, 0, SR_OPER_WITH_ORIGIN, &data);
    assert_int_equal(ret, SR_ERR_OK);
    ret = lyd_print_mem(&str1, data, LYD_XML, LYD_PRINT_WITHSIBLINGS | LYD_PRINT_SHRINK);
    assert_int_equal(ret, 0);
    lyd_free_all(data);

    str2 =
    "<interfaces xmlns=\"urn:ietf:params:xml:ns:yang:ietf-interfaces\""
        " xmlns:or=\"urn:ietf:params:xml:ns:yang:ietf-origin\" or:origin=\"or:intended\">"
        "<interface>"
            "<name>eth1</name>"
            "<description or:origin=\"or:unknown\">oper-description2</description>"
            "<type or:origin=\"or:unknown\" xmlns:ianaift=\"urn:ietf:params:xml:ns:yang:iana-if-type\">ianaift:ethernetCsmacd</type>"
        "</interface>"
    "</interfaces>";
    assert_string_equal(str1, str2);
    free(str1);
}

/* TEST */
static void
test_stored_diff_merge_replace(void **state)
{
    struct state *st = (struct state *)*state;
    struct lyd_node *data;
    sr_subscription_ctx_t *subscr;
    char *str1;
    const char *str2;
    int ret;

    /* set some running data */
    ret = sr_set_item_str(st->sess, "/ietf-interfaces:interfaces/interface[name='eth1']/type",
            "iana-if-type:ethernetCsmacd", NULL, SR_EDIT_STRICT);
    assert_int_equal(ret, SR_ERR_OK);
    ret = sr_apply_changes(st->sess, 0);
    assert_int_equal(ret, SR_ERR_OK);

    /* subscribe to all configuration data just to enable them */
    ret = sr_module_change_subscribe(st->sess, "ietf-interfaces", "/ietf-interfaces:interfaces", dummy_change_cb, NULL,
            0, 0, &subscr);
    assert_int_equal(ret, SR_ERR_OK);

    /* switch to operational DS */
    ret = sr_session_switch_ds(st->sess, SR_DS_OPERATIONAL);
    assert_int_equal(ret, SR_ERR_OK);

    /* set some operational data */
    ret = sr_set_item_str(st->sess, "/ietf-interfaces:interfaces/interface[name='eth1']/enabled", "false", NULL, 0);
    assert_int_equal(ret, SR_ERR_OK);
    ret = sr_apply_changes(st->sess, 0);
    assert_int_equal(ret, SR_ERR_OK);

    /* read the data */
    ret = sr_get_data(st->sess, "/ietf-interfaces:interfaces", 0, 0, SR_OPER_WITH_ORIGIN, &data);
    assert_int_equal(ret, SR_ERR_OK);
    ret = lyd_print_mem(&str1, data, LYD_XML, LYD_PRINT_WITHSIBLINGS | LYD_PRINT_SHRINK);
    assert_int_equal(ret, 0);
    lyd_free_all(data);

    str2 =
    "<interfaces xmlns=\"urn:ietf:params:xml:ns:yang:ietf-interfaces\""
        " xmlns:or=\"urn:ietf:params:xml:ns:yang:ietf-origin\" or:origin=\"or:intended\">"
        "<interface>"
            "<name>eth1</name>"
            "<type xmlns:ianaift=\"urn:ietf:params:xml:ns:yang:iana-if-type\">ianaift:ethernetCsmacd</type>"
            "<enabled or:origin=\"or:unknown\">false</enabled>"
        "</interface>"
    "</interfaces>";
    assert_string_equal(str1, str2);
    free(str1);

    /* set some other operational data to be merged */
    assert_int_equal(LY_SUCCESS, lyd_new_path(NULL, sr_get_context(st->conn), "/ietf-interfaces:interfaces/"
            "interface[name='eth5']/type", "iana-if-type:ethernetCsmacd", 0, &data));
    ret = sr_edit_batch(st->sess, data, "replace");
    lyd_free_all(data);
    assert_int_equal(ret, SR_ERR_OK);
    ret = sr_apply_changes(st->sess, 0);
    assert_int_equal(ret, SR_ERR_OK);

    /* read the data */
    ret = sr_get_data(st->sess, "/ietf-interfaces:interfaces", 0, 0, 0, &data);
    assert_int_equal(ret, SR_ERR_OK);
    ret = lyd_print_mem(&str1, data, LYD_XML, LYD_PRINT_WITHSIBLINGS | LYD_PRINT_SHRINK);
    assert_int_equal(ret, 0);
    lyd_free_all(data);

    str2 =
    "<interfaces xmlns=\"urn:ietf:params:xml:ns:yang:ietf-interfaces\">"
        "<interface>"
            "<name>eth5</name>"
            "<type xmlns:ianaift=\"urn:ietf:params:xml:ns:yang:iana-if-type\">ianaift:ethernetCsmacd</type>"
        "</interface>"
    "</interfaces>";
    assert_string_equal(str1, str2);
    free(str1);

    /* set some other operational data to be merged */
    ret = sr_set_item_str(st->sess, "/ietf-interfaces:interfaces/interface[name='eth1']/enabled", "true", NULL, 0);
    assert_int_equal(ret, SR_ERR_OK);
    ret = sr_apply_changes(st->sess, 0);
    assert_int_equal(ret, SR_ERR_OK);

    /* read the data */
    ret = sr_get_data(st->sess, "/ietf-interfaces:interfaces", 0, 0, SR_OPER_WITH_ORIGIN, &data);
    assert_int_equal(ret, SR_ERR_OK);
    ret = lyd_print_mem(&str1, data, LYD_XML, LYD_PRINT_WITHSIBLINGS | LYD_PRINT_SHRINK);
    assert_int_equal(ret, 0);
    lyd_free_all(data);

    str2 =
    "<interfaces xmlns=\"urn:ietf:params:xml:ns:yang:ietf-interfaces\""
        " xmlns:or=\"urn:ietf:params:xml:ns:yang:ietf-origin\" or:origin=\"or:intended\">"
        "<interface>"
            "<name>eth1</name>"
            "<enabled or:origin=\"or:unknown\">true</enabled>"
        "</interface>"
        "<interface or:origin=\"or:unknown\">"
            "<name>eth5</name>"
            "<type xmlns:ianaift=\"urn:ietf:params:xml:ns:yang:iana-if-type\">ianaift:ethernetCsmacd</type>"
        "</interface>"
    "</interfaces>";
    assert_string_equal(str1, str2);
    free(str1);

    sr_unsubscribe(subscr);
}

/* TEST */
static void
test_stored_diff_merge_userord(void **state)
{
    struct state *st = (struct state *)*state;
    struct lyd_node *data;
    sr_subscription_ctx_t *subscr;
    char *str1;
    const char *str2;
    int ret;

    /* set some running data */
    ret = sr_set_item_str(st->sess, "/test:cont/l2[k='key1']/v", "25", NULL, SR_EDIT_STRICT);
    assert_int_equal(ret, SR_ERR_OK);
    ret = sr_set_item_str(st->sess, "/test:cont/l2[k='key2']/v", "26", NULL, SR_EDIT_STRICT);
    assert_int_equal(ret, SR_ERR_OK);
    ret = sr_apply_changes(st->sess, 0);
    assert_int_equal(ret, SR_ERR_OK);

    /* subscribe to all configuration data just to enable them */
    ret = sr_module_change_subscribe(st->sess, "test", "/test:cont", dummy_change_cb, NULL, 0, 0, &subscr);
    assert_int_equal(ret, SR_ERR_OK);

    /* switch to operational DS */
    ret = sr_session_switch_ds(st->sess, SR_DS_OPERATIONAL);
    assert_int_equal(ret, SR_ERR_OK);

    /* set some operational data (move list and create list) */
    ret = sr_move_item(st->sess, "/test:cont/l2[k='key2']", SR_MOVE_BEFORE, "[k='key1']", NULL, NULL, SR_EDIT_NON_RECURSIVE);
    assert_int_equal(ret, SR_ERR_OK);
    ret = sr_set_item_str(st->sess, "/test:cont/l2[k='key3']/v", "27", NULL, SR_EDIT_STRICT);
    assert_int_equal(ret, SR_ERR_OK);
    ret = sr_apply_changes(st->sess, 0);
    assert_int_equal(ret, SR_ERR_OK);

    /* read the data */
    ret = sr_get_data(st->sess, "/test:cont", 0, 0, SR_OPER_WITH_ORIGIN, &data);
    assert_int_equal(ret, SR_ERR_OK);
    ret = lyd_print_mem(&str1, data, LYD_XML, LYD_PRINT_WITHSIBLINGS | LYD_PRINT_SHRINK);
    assert_int_equal(ret, 0);
    lyd_free_all(data);

    str2 =
    "<cont xmlns=\"urn:test\" xmlns:or=\"urn:ietf:params:xml:ns:yang:ietf-origin\" or:origin=\"or:intended\">"
        "<l2 or:origin=\"or:unknown\">"
            "<k>key2</k>"
            "<v>26</v>"
        "</l2>"
        "<l2>"
            "<k>key1</k>"
            "<v>25</v>"
        "</l2>"
        "<l2 or:origin=\"or:unknown\">"
            "<k>key3</k>"
            "<v>27</v>"
        "</l2>"
    "</cont>";
    assert_string_equal(str1, str2);
    free(str1);

    /* merge some operational data (merge move into move) */
    ret = sr_move_item(st->sess, "/test:cont/l2[k='key2']", SR_MOVE_AFTER, "[k='key1']", NULL, "learned", 0);
    assert_int_equal(ret, SR_ERR_OK);
    ret = sr_set_item_str(st->sess, "/test:cont/l2[k='key2']/v", "20", NULL, 0);
    assert_int_equal(ret, SR_ERR_OK);
    ret = sr_apply_changes(st->sess, 0);
    assert_int_equal(ret, SR_ERR_OK);

    /* read the data */
    ret = sr_get_data(st->sess, "/test:cont", 0, 0, SR_OPER_WITH_ORIGIN, &data);
    assert_int_equal(ret, SR_ERR_OK);
    ret = lyd_print_mem(&str1, data, LYD_XML, LYD_PRINT_WITHSIBLINGS | LYD_PRINT_SHRINK);
    assert_int_equal(ret, 0);
    lyd_free_all(data);

    str2 =
    "<cont xmlns=\"urn:test\" xmlns:or=\"urn:ietf:params:xml:ns:yang:ietf-origin\" or:origin=\"or:intended\">"
        "<l2>"
            "<k>key1</k>"
            "<v>25</v>"
        "</l2>"
        "<l2 or:origin=\"or:unknown\">"
            "<k>key3</k>"
            "<v>27</v>"
        "</l2>"
        "<l2 or:origin=\"or:learned\">"
            "<k>key2</k>"
            "<v or:origin=\"or:unknown\">20</v>"
        "</l2>"
    "</cont>";
    assert_string_equal(str1, str2);
    free(str1);

    /* merge some operational data (merge move into none) */
    ret = sr_move_item(st->sess, "/test:cont/l2[k='key2']", SR_MOVE_BEFORE, "[k='key1']", NULL, NULL, 0);
    assert_int_equal(ret, SR_ERR_OK);
    ret = sr_apply_changes(st->sess, 0);
    assert_int_equal(ret, SR_ERR_OK);

    /* read the data */
    ret = sr_get_data(st->sess, "/test:cont", 0, 0, 0, &data);
    assert_int_equal(ret, SR_ERR_OK);
    ret = lyd_print_mem(&str1, data, LYD_XML, LYD_PRINT_WITHSIBLINGS | LYD_PRINT_SHRINK);
    assert_int_equal(ret, 0);
    lyd_free_all(data);

    str2 =
    "<cont xmlns=\"urn:test\">"
        "<l2>"
            "<k>key2</k>"
            "<v>20</v>"
        "</l2>"
        "<l2>"
            "<k>key1</k>"
            "<v>25</v>"
        "</l2>"
        "<l2>"
            "<k>key3</k>"
            "<v>27</v>"
        "</l2>"
    "</cont>";
    assert_string_equal(str1, str2);
    free(str1);

    /* merge some operational data (merge move into create) */
    ret = sr_move_item(st->sess, "/test:cont/l2[k='key3']", SR_MOVE_BEFORE, "[k='key2']", NULL, NULL, 0);
    assert_int_equal(ret, SR_ERR_OK);
    ret = sr_apply_changes(st->sess, 0);
    assert_int_equal(ret, SR_ERR_OK);

    /* read the data */
    ret = sr_get_data(st->sess, "/test:cont", 0, 0, SR_OPER_WITH_ORIGIN, &data);
    assert_int_equal(ret, SR_ERR_OK);
    ret = lyd_print_mem(&str1, data, LYD_XML, LYD_PRINT_WITHSIBLINGS | LYD_PRINT_SHRINK);
    assert_int_equal(ret, 0);
    lyd_free_all(data);

    str2 =
    "<cont xmlns=\"urn:test\" xmlns:or=\"urn:ietf:params:xml:ns:yang:ietf-origin\" or:origin=\"or:intended\">"
        "<l2 or:origin=\"or:unknown\">"
            "<k>key3</k>"
            "<v>27</v>"
        "</l2>"
        "<l2 or:origin=\"or:unknown\">"
            "<k>key2</k>"
            "<v>20</v>"
        "</l2>"
        "<l2>"
            "<k>key1</k>"
            "<v>25</v>"
        "</l2>"
    "</cont>";
    assert_string_equal(str1, str2);
    free(str1);

    sr_unsubscribe(subscr);
}

/* TEST */
static int
change_cb_stored_cb(sr_session_ctx_t *session, uint32_t sub_id, const char *module_name, const char *xpath, sr_event_t event,
        uint32_t request_id, void *private_data)
{
    struct state *st = (struct state *)private_data;
    sr_change_oper_t op;
    sr_change_iter_t *iter;
    sr_val_t *old_val, *new_val;
    sr_session_ctx_t *sess;
    char *str;
    int ret;

    (void)sub_id;
    (void)request_id;

    assert_string_equal(module_name, "ietf-interfaces");
    assert_null(xpath);

    switch (ATOMIC_LOAD_RELAXED(st->cb_called)) {
    case 0:
        assert_int_equal(event, SR_EV_CHANGE);

        /* get changes iter */
        ret = sr_get_changes_iter(session, "/ietf-interfaces:*//.", &iter);
        assert_int_equal(ret, SR_ERR_OK);

        /* 1st change */
        ret = sr_get_change_next(session, iter, &op, &old_val, &new_val);
        assert_int_equal(ret, SR_ERR_OK);

        assert_int_equal(op, SR_OP_CREATED);
        assert_null(old_val);
        assert_non_null(new_val);
        assert_string_equal(new_val->xpath, "/ietf-interfaces:interfaces/interface[name='eth1']");

        /* store some operational data */
        ret = sr_session_start(sr_session_get_connection(session), SR_DS_OPERATIONAL, &sess);
        assert_int_equal(ret, SR_ERR_OK);
        asprintf(&str, "%s/description", new_val->xpath);
        ret = sr_set_item_str(sess, str, "descr1", NULL, 0);
        assert_int_equal(ret, SR_ERR_OK);
        free(str);
        ret = sr_apply_changes(sess, 0);
        assert_int_equal(ret, SR_ERR_OK);
        sr_session_stop(sess);

        sr_free_val(new_val);

        /* 2nd change */
        ret = sr_get_change_next(session, iter, &op, &old_val, &new_val);
        assert_int_equal(ret, SR_ERR_OK);

        assert_int_equal(op, SR_OP_CREATED);
        assert_null(old_val);
        assert_non_null(new_val);
        assert_string_equal(new_val->xpath, "/ietf-interfaces:interfaces/interface[name='eth1']/name");

        sr_free_val(new_val);

        /* 3rd change */
        ret = sr_get_change_next(session, iter, &op, &old_val, &new_val);
        assert_int_equal(ret, SR_ERR_OK);

        assert_int_equal(op, SR_OP_CREATED);
        assert_null(old_val);
        assert_non_null(new_val);
        assert_string_equal(new_val->xpath, "/ietf-interfaces:interfaces/interface[name='eth1']/type");

        sr_free_val(new_val);

        /* 4th change */
        ret = sr_get_change_next(session, iter, &op, &old_val, &new_val);
        assert_int_equal(ret, SR_ERR_OK);

        assert_int_equal(op, SR_OP_CREATED);
        assert_null(old_val);
        assert_non_null(new_val);
        assert_string_equal(new_val->xpath, "/ietf-interfaces:interfaces/interface[name='eth1']/enabled");
        assert_int_equal(new_val->dflt, 1);

        sr_free_val(new_val);

        /* no more changes */
        ret = sr_get_change_next(session, iter, &op, &old_val, &new_val);
        assert_int_equal(ret, SR_ERR_NOT_FOUND);

        sr_free_change_iter(iter);
        break;
    case 1:
        assert_int_equal(event, SR_EV_DONE);

        /* get changes iter */
        ret = sr_get_changes_iter(session, "/ietf-interfaces:*//.", &iter);
        assert_int_equal(ret, SR_ERR_OK);

        /* 1st change */
        ret = sr_get_change_next(session, iter, &op, &old_val, &new_val);
        assert_int_equal(ret, SR_ERR_OK);

        assert_int_equal(op, SR_OP_CREATED);
        assert_null(old_val);
        assert_non_null(new_val);
        assert_string_equal(new_val->xpath, "/ietf-interfaces:interfaces/interface[name='eth1']");

        /* store some other operational data */
        ret = sr_session_start(sr_session_get_connection(session), SR_DS_OPERATIONAL, &sess);
        assert_int_equal(ret, SR_ERR_OK);
        asprintf(&str, "%s/description", new_val->xpath);
        ret = sr_set_item_str(sess, str, "descr2", NULL, 0);
        assert_int_equal(ret, SR_ERR_OK);
        free(str);
        ret = sr_apply_changes(sess, 0);
        assert_int_equal(ret, SR_ERR_OK);
        sr_session_stop(sess);

        sr_free_val(new_val);

        /* 2nd change */
        ret = sr_get_change_next(session, iter, &op, &old_val, &new_val);
        assert_int_equal(ret, SR_ERR_OK);

        assert_int_equal(op, SR_OP_CREATED);
        assert_null(old_val);
        assert_non_null(new_val);
        assert_string_equal(new_val->xpath, "/ietf-interfaces:interfaces/interface[name='eth1']/name");

        sr_free_val(new_val);

        /* 3rd change */
        ret = sr_get_change_next(session, iter, &op, &old_val, &new_val);
        assert_int_equal(ret, SR_ERR_OK);

        assert_int_equal(op, SR_OP_CREATED);
        assert_null(old_val);
        assert_non_null(new_val);
        assert_string_equal(new_val->xpath, "/ietf-interfaces:interfaces/interface[name='eth1']/type");

        sr_free_val(new_val);

        /* 4th change */
        ret = sr_get_change_next(session, iter, &op, &old_val, &new_val);
        assert_int_equal(ret, SR_ERR_OK);

        assert_int_equal(op, SR_OP_CREATED);
        assert_null(old_val);
        assert_non_null(new_val);
        assert_string_equal(new_val->xpath, "/ietf-interfaces:interfaces/interface[name='eth1']/enabled");
        assert_int_equal(new_val->dflt, 1);

        sr_free_val(new_val);

        /* no more changes */
        ret = sr_get_change_next(session, iter, &op, &old_val, &new_val);
        assert_int_equal(ret, SR_ERR_NOT_FOUND);

        sr_free_change_iter(iter);
        break;
    default:
        fail();
    }

    ATOMIC_INC_RELAXED(st->cb_called);
    return SR_ERR_OK;
}

static void
test_change_cb_stored(void **state)
{
    struct state *st = (struct state *)*state;
    struct lyd_node *data;
    sr_subscription_ctx_t *subscr;
    char *str1;
    const char *str2;
    int ret;

    /* subscribe to all configuration data */
    ret = sr_module_change_subscribe(st->sess, "ietf-interfaces", NULL, change_cb_stored_cb, st, 0, 0, &subscr);
    assert_int_equal(ret, SR_ERR_OK);

    /* set some configuration data and trigger the callback */
    ATOMIC_STORE_RELAXED(st->cb_called, 0);
    ret = sr_set_item_str(st->sess, "/ietf-interfaces:interfaces/interface[name='eth1']/type",
            "iana-if-type:ethernetCsmacd", NULL, SR_EDIT_STRICT);
    assert_int_equal(ret, SR_ERR_OK);
    ret = sr_apply_changes(st->sess, 500000);
    assert_int_equal(ret, SR_ERR_OK);
    assert_int_equal(ATOMIC_LOAD_RELAXED(st->cb_called), 2);

    /* read all data from operational */
    ret = sr_session_switch_ds(st->sess, SR_DS_OPERATIONAL);
    assert_int_equal(ret, SR_ERR_OK);

    ret = sr_get_data(st->sess, "/ietf-interfaces:*", 0, 0, SR_OPER_WITH_ORIGIN, &data);
    assert_true(data->next->flags & LYD_DEFAULT);

    ret = lyd_print_mem(&str1, data, LYD_XML, LYD_PRINT_WITHSIBLINGS | LYD_PRINT_SHRINK);
    assert_int_equal(ret, 0);

    lyd_free_all(data);

    str2 =
    "<interfaces xmlns=\"urn:ietf:params:xml:ns:yang:ietf-interfaces\" xmlns:or=\"urn:ietf:params:xml:ns:yang:ietf-origin\""
            " or:origin=\"or:intended\">"
        "<interface>"
            "<name>eth1</name>"
            "<description or:origin=\"or:unknown\">descr2</description>"
            "<type xmlns:ianaift=\"urn:ietf:params:xml:ns:yang:iana-if-type\">ianaift:ethernetCsmacd</type>"
            "<enabled or:origin=\"or:default\">true</enabled>"
        "</interface>"
    "</interfaces>";

    assert_string_equal(str1, str2);
    free(str1);

    sr_unsubscribe(subscr);
}

/* TEST */
static void
test_default_when(void **state)
{
    struct state *st = (struct state *)*state;
    struct lyd_node *data;
    char *str1;
    const char *str2;
    int ret;

    /* switch to operational DS */
    ret = sr_session_switch_ds(st->sess, SR_DS_OPERATIONAL);
    assert_int_equal(ret, SR_ERR_OK);

    /* read the operational data */
    ret = sr_get_data(st->sess, "/act:*", 0, 0, 0, &data);
    assert_int_equal(ret, SR_ERR_OK);
    ret = lyd_print_mem(&str1, data, LYD_XML, LYD_PRINT_WITHSIBLINGS | LYD_PRINT_KEEPEMPTYCONT | LYD_PRINT_WD_ALL | LYD_PRINT_SHRINK);
    assert_int_equal(ret, 0);
    lyd_free_all(data);

    str2 =
    "<basics xmlns=\"urn:act\">"
        "<subbasics>"
            "<complex_number xmlns=\"urn:act2\"/>"
        "</subbasics>"
    "</basics>"
    "<advanced xmlns=\"urn:act\"/>";
    assert_string_equal(str1, str2);
    free(str1);
}

/* TEST */
static int
nested_default_oper_cb(sr_session_ctx_t *session, uint32_t sub_id, const char *module_name, const char *xpath,
        const char *request_xpath, uint32_t request_id, struct lyd_node **parent, void *private_data)
{
    const struct ly_ctx *ly_ctx;

    (void)sub_id;
    (void)request_id;
    (void)private_data;

    ly_ctx = sr_get_context(sr_session_get_connection(session));

    assert_string_equal(request_xpath, "/defaults:*");
    assert_string_equal(module_name, "defaults");
    assert_non_null(parent);

    if (!strcmp(xpath, "/defaults:l1/cont1/ll")) {
        assert_non_null(*parent);

        assert_int_equal(LY_SUCCESS, lyd_new_path(*parent, NULL, "ll", "valuee", 0, NULL));
    } else if (!strcmp(xpath, "/defaults:l1")) {
        assert_null(*parent);

        assert_int_equal(LY_SUCCESS, lyd_new_path(NULL, ly_ctx, "/defaults:l1[k='val']/cont1/cont2/dflt1", "64", 0, parent));
    } else {
        fail();
    }

    return SR_ERR_OK;
}

static void
test_nested_default(void **state)
{
    struct state *st = (struct state *)*state;
    struct lyd_node *data;
    sr_subscription_ctx_t *subscr;
    char *str1;
    const char *str2;
    int ret;

    /* subscribe as state data provider and listen */
    ret = sr_oper_get_items_subscribe(st->sess, "defaults", "/defaults:l1", nested_default_oper_cb, NULL, 0, &subscr);
    assert_int_equal(ret, SR_ERR_OK);
    ret = sr_oper_get_items_subscribe(st->sess, "defaults", "/defaults:l1/cont1/ll",
            nested_default_oper_cb, NULL, SR_SUBSCR_CTX_REUSE, &subscr);
    assert_int_equal(ret, SR_ERR_OK);

    /* read all data from operational */
    ret = sr_session_switch_ds(st->sess, SR_DS_OPERATIONAL);
    assert_int_equal(ret, SR_ERR_OK);

    ret = sr_get_data(st->sess, "/defaults:*", 0, 0, SR_OPER_WITH_ORIGIN, &data);
    assert_int_equal(ret, SR_ERR_OK);

    ret = lyd_print_mem(&str1, data, LYD_XML, LYD_PRINT_WITHSIBLINGS | LYD_PRINT_SHRINK);
    assert_int_equal(ret, 0);

    lyd_free_all(data);

    str2 =
    "<l1 xmlns=\"urn:defaults\" xmlns:or=\"urn:ietf:params:xml:ns:yang:ietf-origin\" or:origin=\"or:unknown\">"
        "<k>val</k>"
        "<cont1>"
            "<cont2>"
                "<dflt1>64</dflt1>"
            "</cont2>"
            "<ll>valuee</ll>"
        "</cont1>"
    "</l1>";

    assert_string_equal(str1, str2);
    free(str1);

    sr_unsubscribe(subscr);
}

/* TEST */
static void
test_disabled_default(void **state)
{
    struct state *st = (struct state *)*state;
    struct lyd_node *data;
    sr_subscription_ctx_t *subscr;
    char *str1;
    const char *str2;
    int ret;

    /* set some configuration data */
    ret = sr_set_item_str(st->sess, "/defaults:pcont", NULL, NULL, SR_EDIT_STRICT);
    assert_int_equal(ret, SR_ERR_OK);
    ret = sr_apply_changes(st->sess, 0);
    assert_int_equal(ret, SR_ERR_OK);

    /* subscribe to some configuration data just to enable them */
    ret = sr_module_change_subscribe(st->sess, "defaults", "/defaults:pcont/ll",
            dummy_change_cb, NULL, 0, 0, &subscr);
    assert_int_equal(ret, SR_ERR_OK);

    /* switch to operational DS */
    ret = sr_session_switch_ds(st->sess, SR_DS_OPERATIONAL);
    assert_int_equal(ret, SR_ERR_OK);

    /* read the operational data */
    ret = sr_get_data(st->sess, "/defaults:*", 0, 0, SR_OPER_WITH_ORIGIN, &data);
    assert_int_equal(ret, SR_ERR_OK);

    ret = lyd_print_mem(&str1, data, LYD_XML, LYD_PRINT_WITHSIBLINGS | LYD_PRINT_SHRINK);
    assert_int_equal(ret, 0);

    lyd_free_all(data);

    str2 =
    "<pcont xmlns=\"urn:defaults\" xmlns:or=\"urn:ietf:params:xml:ns:yang:ietf-origin\" or:origin=\"or:intended\">"
        "<ll or:origin=\"or:default\">1</ll>"
        "<ll or:origin=\"or:default\">2</ll>"
        "<ll or:origin=\"or:default\">3</ll>"
    "</pcont>";

    assert_string_equal(str1, str2);
    free(str1);

    sr_unsubscribe(subscr);
}

/* TEST */
static int
merge_flag_oper_cb(sr_session_ctx_t *session, uint32_t sub_id, const char *module_name, const char *xpath,
        const char *request_xpath, uint32_t request_id, struct lyd_node **parent, void *private_data)
{
    (void)session;
    (void)sub_id;
    (void)request_id;
    (void)private_data;

    assert_string_equal(module_name, "ietf-interfaces");
    assert_string_equal(xpath, "/ietf-interfaces:interfaces/interface");
    assert_string_equal(request_xpath, "/ietf-interfaces:*");

    /* create new interface */
    assert_int_equal(LY_SUCCESS, lyd_new_path(*parent, NULL, "interface[name='eth3']/type", "iana-if-type:softwareLoopback",
            0, NULL));

    /* add node into an interface */
    assert_int_equal(LY_SUCCESS, lyd_new_path(*parent, NULL, "interface[name='eth1']/description", "operational-desc",
            0, NULL));

    /* change nodes in an interface */
    assert_int_equal(LY_SUCCESS, lyd_new_path(*parent, NULL, "interface[name='eth2']/enabled", "true", 0, NULL));
    assert_int_equal(LY_SUCCESS, lyd_new_path(*parent, NULL, "interface[name='eth2']/type", "iana-if-type:frameRelay",
            0, NULL));

    return SR_ERR_OK;
}

static void
test_merge_flag(void **state)
{
    struct state *st = (struct state *)*state;
    struct lyd_node *data;
    sr_subscription_ctx_t *subscr;
    char *str1;
    const char *str2;
    int ret;

    /* set some configuration data */
    ret = sr_set_item_str(st->sess, "/ietf-interfaces:interfaces/interface[name='eth1']/type",
            "iana-if-type:ethernetCsmacd", NULL, SR_EDIT_STRICT);
    assert_int_equal(ret, SR_ERR_OK);
    ret = sr_set_item_str(st->sess, "/ietf-interfaces:interfaces/interface[name='eth2']/type",
            "iana-if-type:ethernetCsmacd", NULL, SR_EDIT_STRICT);
    assert_int_equal(ret, SR_ERR_OK);
    ret = sr_set_item_str(st->sess, "/ietf-interfaces:interfaces/interface[name='eth2']/enabled",
            "false", NULL, SR_EDIT_STRICT);
    assert_int_equal(ret, SR_ERR_OK);
    ret = sr_apply_changes(st->sess, 0);
    assert_int_equal(ret, SR_ERR_OK);

    /* subscribe to all configuration data just to enable them */
    ret = sr_module_change_subscribe(st->sess, "ietf-interfaces", "/ietf-interfaces:interfaces", dummy_change_cb, NULL,
            0, 0, &subscr);
    assert_int_equal(ret, SR_ERR_OK);

    /* subscribe as state data provider and listen */
    ret = sr_oper_get_items_subscribe(st->sess, "ietf-interfaces", "/ietf-interfaces:interfaces/interface",
            merge_flag_oper_cb, NULL, SR_SUBSCR_CTX_REUSE | SR_SUBSCR_OPER_MERGE, &subscr);
    assert_int_equal(ret, SR_ERR_OK);

    /* read all data from operational */
    ret = sr_session_switch_ds(st->sess, SR_DS_OPERATIONAL);
    assert_int_equal(ret, SR_ERR_OK);

    ret = sr_get_data(st->sess, "/ietf-interfaces:*", 0, 0, 0, &data);
    assert_int_equal(ret, SR_ERR_OK);

    ret = lyd_print_mem(&str1, data, LYD_XML, LYD_PRINT_WITHSIBLINGS | LYD_PRINT_SHRINK);
    assert_int_equal(ret, 0);

    lyd_free_all(data);

    str2 =
    "<interfaces xmlns=\"urn:ietf:params:xml:ns:yang:ietf-interfaces\">"
        "<interface>"
            "<name>eth1</name>"
            "<description>operational-desc</description>"
            "<type xmlns:ianaift=\"urn:ietf:params:xml:ns:yang:iana-if-type\">ianaift:ethernetCsmacd</type>"
        "</interface>"
        "<interface>"
            "<name>eth2</name>"
            "<type xmlns:ianaift=\"urn:ietf:params:xml:ns:yang:iana-if-type\">ianaift:frameRelay</type>"
            "<enabled>true</enabled>"
        "</interface>"
        "<interface>"
            "<name>eth3</name>"
            "<type xmlns:ianaift=\"urn:ietf:params:xml:ns:yang:iana-if-type\">ianaift:softwareLoopback</type>"
        "</interface>"
    "</interfaces>";

    assert_string_equal(str1, str2);
    free(str1);

    sr_unsubscribe(subscr);
}

/* TEST */
static int
state_default_merge_oper_cb(sr_session_ctx_t *session, uint32_t sub_id, const char *module_name, const char *xpath,
        const char *request_xpath, uint32_t request_id, struct lyd_node **parent, void *private_data)
{
    struct lyd_node *node;

    (void)session;
    (void)sub_id;
    (void)request_id;
    (void)private_data;

    assert_string_equal(module_name, "mixed-config");
    assert_string_equal(xpath, "/mixed-config:test-state/test-case");
    assert_string_equal(request_xpath, "/mixed-config:*");

    assert_int_equal(LY_SUCCESS, lyd_new_path(*parent, NULL, "test-case[name='a']/result", "1", 0, NULL));
    assert_int_equal(LY_SUCCESS, lyd_new_path(*parent, NULL, "test-case[name='a']/z", "4.4", 0, &node));
    node->flags |= LYD_DEFAULT;
    assert_int_equal(LY_SUCCESS, lyd_new_meta(NULL, node, NULL, "ietf-origin:origin", "ietf-origin:default", 0, NULL));
    assert_int_equal(LY_SUCCESS, lyd_new_path(*parent, NULL, "test-case[name='b']/x", "2.2", 0, NULL));

    return SR_ERR_OK;
}

static void
test_state_default_merge(void **state)
{
    struct state *st = (struct state *)*state;
    struct lyd_node *data;
    sr_subscription_ctx_t *subscr;
    char *str1;
    const char *str2;
    int ret;

    /* set some configuration data */
    ret = sr_set_item_str(st->sess, "/mixed-config:test-state/test-case[name='a']/a", "vala", NULL, 0);
    assert_int_equal(ret, SR_ERR_OK);
    ret = sr_set_item_str(st->sess, "/mixed-config:test-state/test-case[name='b']/a", "valb", NULL, 0);
    assert_int_equal(ret, SR_ERR_OK);
    ret = sr_apply_changes(st->sess, 0);
    assert_int_equal(ret, SR_ERR_OK);

    /* subscribe to all configuration data just to enable them */
    ret = sr_module_change_subscribe(st->sess, "mixed-config", NULL, dummy_change_cb, NULL, 0, 0, &subscr);
    assert_int_equal(ret, SR_ERR_OK);

    /* read all data from operational */
    ret = sr_session_switch_ds(st->sess, SR_DS_OPERATIONAL);
    assert_int_equal(ret, SR_ERR_OK);

    ret = sr_get_data(st->sess, "/mixed-config:*", 0, 0, SR_OPER_WITH_ORIGIN, &data);
    assert_int_equal(ret, SR_ERR_OK);

    ret = lyd_print_mem(&str1, data, LYD_XML, LYD_PRINT_WITHSIBLINGS | LYD_PRINT_SHRINK);
    assert_int_equal(ret, 0);

    lyd_free_all(data);

    str2 =
    "<test-state xmlns=\"urn:sysrepo:mixed-config\" xmlns:or=\"urn:ietf:params:xml:ns:yang:ietf-origin\" "
            "or:origin=\"or:intended\">"
        "<test-case>"
            "<name>a</name>"
            "<a>vala</a>"
        "</test-case>"
        "<test-case>"
            "<name>b</name>"
            "<a>valb</a>"
        "</test-case>"
    "</test-state>";

    assert_string_equal(str1, str2);
    free(str1);

    /* subscribe as state data provider and listen */
    ret = sr_oper_get_items_subscribe(st->sess, "mixed-config", "/mixed-config:test-state/test-case",
            state_default_merge_oper_cb, NULL, SR_SUBSCR_CTX_REUSE | SR_SUBSCR_OPER_MERGE, &subscr);
    assert_int_equal(ret, SR_ERR_OK);

    /* read all data from operational */
    ret = sr_get_data(st->sess, "/mixed-config:*", 0, 0, SR_OPER_WITH_ORIGIN, &data);
    assert_int_equal(ret, SR_ERR_OK);

    ret = lyd_print_mem(&str1, data, LYD_XML, LYD_PRINT_WITHSIBLINGS | LYD_PRINT_SHRINK);
    assert_int_equal(ret, 0);

    lyd_free_all(data);

    str2 =
    "<test-state xmlns=\"urn:sysrepo:mixed-config\" xmlns:or=\"urn:ietf:params:xml:ns:yang:ietf-origin\" "
            "or:origin=\"or:intended\">"
        "<test-case>"
            "<name>a</name>"
            "<a>vala</a>"
            "<result>1</result>"
            "<z or:origin=\"or:default\">4.4</z>"
        "</test-case>"
        "<test-case>"
            "<name>b</name>"
            "<a>valb</a>"
            "<x>2.2</x>"
        "</test-case>"
    "</test-state>";

    assert_string_equal(str1, str2);
    free(str1);

    sr_unsubscribe(subscr);
}

int
main(void)
{
    const struct CMUnitTest tests[] = {
        cmocka_unit_test(test_yang_lib),
        //cmocka_unit_test(test_sr_mon),
        cmocka_unit_test_teardown(test_enabled_partial, clear_up),
        cmocka_unit_test_teardown(test_simple, clear_up),
        cmocka_unit_test_teardown(test_fail, clear_up),
        cmocka_unit_test_teardown(test_config, clear_up),
        cmocka_unit_test_teardown(test_list, clear_up),
        cmocka_unit_test_teardown(test_nested, clear_up),
        cmocka_unit_test_teardown(test_choice, clear_up),
        cmocka_unit_test_teardown(test_invalid, clear_up),
        cmocka_unit_test_teardown(test_mixed, clear_up),
        cmocka_unit_test_teardown(test_xpath_check, clear_up),
        cmocka_unit_test_teardown(test_state_only, clear_up),
        cmocka_unit_test_teardown(test_config_only, clear_up),
        cmocka_unit_test_teardown(test_conn_owner1, clear_up),
        cmocka_unit_test_teardown(test_conn_owner2, clear_up),
        cmocka_unit_test_teardown(test_stored_state, clear_up),
        cmocka_unit_test_teardown(test_stored_state_list, clear_up),
        cmocka_unit_test_teardown(test_stored_config, clear_up),
        cmocka_unit_test_teardown(test_stored_top_list, clear_up),
        cmocka_unit_test_teardown(test_stored_np_cont1, clear_up),
        cmocka_unit_test_teardown(test_stored_np_cont2, clear_up),
        cmocka_unit_test_teardown(test_stored_diff_merge_leaf, clear_up),
        cmocka_unit_test_teardown(test_stored_diff_merge_replace, clear_up),
        cmocka_unit_test_teardown(test_stored_diff_merge_userord, clear_up),
        cmocka_unit_test_teardown(test_change_cb_stored, clear_up),
        cmocka_unit_test_teardown(test_default_when, clear_up),
        cmocka_unit_test_teardown(test_nested_default, clear_up),
        cmocka_unit_test_teardown(test_disabled_default, clear_up),
        cmocka_unit_test_teardown(test_merge_flag, clear_up),
        cmocka_unit_test_teardown(test_state_default_merge, clear_up),
    };

    setenv("CMOCKA_TEST_ABORT", "1", 1);
    sr_log_stderr(SR_LL_INF);
    return cmocka_run_group_tests(tests, setup, teardown);
}<|MERGE_RESOLUTION|>--- conflicted
+++ resolved
@@ -105,7 +105,7 @@
             rd_feats) != SR_ERR_OK) {
         return 1;
     }
-    if (sr_install_module(st->conn, TESTS_DIR "/files/oper-group-test.yang", TESTS_DIR "/files", NULL, 0) != SR_ERR_OK) {
+    if (sr_install_module(st->conn, TESTS_DIR "/files/oper-group-test.yang", TESTS_DIR "/files", NULL) != SR_ERR_OK) {
         return 1;
     }
     sr_disconnect(st->conn);
@@ -571,14 +571,6 @@
                 "<datastore xmlns:ds=\"urn:ietf:params:xml:ns:yang:ietf-datastores\">ds:running</datastore>"
                 "<mode>read</mode>"
             "</data-lock>"
-<<<<<<< HEAD
-=======
-            "<ds-lock>"
-                "<datastore xmlns:ds=\"urn:ietf:params:xml:ns:yang:ietf-datastores\">ds:running</datastore>"
-                "<sid></sid>"
-                "<timestamp></timestamp>"
-            "</ds-lock>"
->>>>>>> ddee1448
             "<data-lock>"
                 "<cid></cid>"
                 "<datastore xmlns:ds=\"urn:ietf:params:xml:ns:yang:ietf-datastores\">ds:operational</datastore>"
@@ -1480,21 +1472,17 @@
 
 /* TEST */
 static int
-<<<<<<< HEAD
-invalid_oper_cb(sr_session_ctx_t *session, uint32_t sub_id, const char *module_name, const char *xpath,
+choice_oper_cb(sr_session_ctx_t *session, uint32_t sub_id, const char *module_name, const char *xpath,
         const char *request_xpath, uint32_t request_id, struct lyd_node **parent, void *private_data)
-=======
-choice_oper_cb(sr_session_ctx_t *session, const char *module_name, const char *xpath, const char *request_xpath,
-        uint32_t request_id, struct lyd_node **parent, void *private_data)
 {
     struct state *st = private_data;
     const struct ly_ctx *ly_ctx;
-    struct lyd_node* node;
     char xp_resdesc[256];
     char xp_g1leaf1[256];
     char xp_g2leaf1[256];
     char xp_nongroup[256];
 
+    (void)sub_id;
     (void)request_xpath;
     (void)request_id;
     (void)private_data;
@@ -1511,24 +1499,18 @@
         switch (ATOMIC_LOAD_RELAXED(st->cb_called)) {
         case 0:
         case 1:
-            *parent = lyd_new_path(NULL, ly_ctx, xp_resdesc, "Grouping 1 values", 0, 0);
-            assert_non_null(*parent);
-            node = lyd_new_path(*parent, NULL, xp_g1leaf1, "value2", 0, 0);
-            assert_non_null(node);
+            assert_int_equal(LY_SUCCESS, lyd_new_path(NULL, ly_ctx, xp_resdesc, "Grouping 1 values", 0, parent));
+            assert_int_equal(LY_SUCCESS, lyd_new_path(*parent, NULL, xp_g1leaf1, "value2", 0, NULL));
             break;
         case 2:
         case 3:
-            *parent = lyd_new_path(NULL, ly_ctx, xp_resdesc, "Grouping 2 values", 0, 0);
-            assert_non_null(*parent);
-            node = lyd_new_path(*parent, NULL, xp_g2leaf1, "value3", 0, 0);
-            assert_non_null(node);
+            assert_int_equal(LY_SUCCESS, lyd_new_path(NULL, ly_ctx, xp_resdesc, "Grouping 2 values", 0, parent));
+            assert_int_equal(LY_SUCCESS, lyd_new_path(*parent, NULL, xp_g2leaf1, "value3", 0, NULL));
             break;
         case 4:
         case 5:
-            *parent = lyd_new_path(NULL, ly_ctx, xp_resdesc, "Non-grouping values", 0, 0);
-            assert_non_null(*parent);
-            node = lyd_new_path(*parent, NULL, xp_nongroup, "value4", 0, 0);
-            assert_non_null(node);
+            assert_int_equal(LY_SUCCESS, lyd_new_path(NULL, ly_ctx, xp_resdesc, "Non-grouping values", 0, parent));
+            assert_int_equal(LY_SUCCESS, lyd_new_path(*parent, NULL, xp_nongroup, "value4", 0, NULL));
             break;
         default:
             fail();
@@ -1576,9 +1558,9 @@
     ret = sr_get_data(st->sess, "/oper-group-test:oper-data-direct", 0, 0, 0, &data);
     assert_int_equal(ret, SR_ERR_OK);
 
-    ret = lyd_print_mem(&str1, data, LYD_XML, LYP_WITHSIBLINGS);
-    assert_int_equal(ret, 0);
-    lyd_free_withsiblings(data);
+    ret = lyd_print_mem(&str1, data, LYD_XML, LYD_PRINT_WITHSIBLINGS | LYD_PRINT_SHRINK);
+    assert_int_equal(ret, 0);
+    lyd_free_siblings(data);
 
     assert_string_equal(str1, str2);
     free(str1);
@@ -1594,9 +1576,9 @@
     ret = sr_get_data(st->sess, "/oper-group-test:oper-data-choice", 0, 0, 0, &data);
     assert_int_equal(ret, SR_ERR_OK);
 
-    ret = lyd_print_mem(&str1, data, LYD_XML, LYP_WITHSIBLINGS);
-    assert_int_equal(ret, 0);
-    lyd_free_withsiblings(data);
+    ret = lyd_print_mem(&str1, data, LYD_XML, LYD_PRINT_WITHSIBLINGS | LYD_PRINT_SHRINK);
+    assert_int_equal(ret, 0);
+    lyd_free_siblings(data);
 
     assert_string_equal(str1, str2);
     free(str1);
@@ -1613,9 +1595,9 @@
     ret = sr_get_data(st->sess, "/oper-group-test:oper-data-direct", 0, 0, 0, &data);
     assert_int_equal(ret, SR_ERR_OK);
 
-    ret = lyd_print_mem(&str1, data, LYD_XML, LYP_WITHSIBLINGS);
-    assert_int_equal(ret, 0);
-    lyd_free_withsiblings(data);
+    ret = lyd_print_mem(&str1, data, LYD_XML, LYD_PRINT_WITHSIBLINGS | LYD_PRINT_SHRINK);
+    assert_int_equal(ret, 0);
+    lyd_free_siblings(data);
 
     assert_string_equal(str1, str2);
     free(str1);
@@ -1631,9 +1613,9 @@
     ret = sr_get_data(st->sess, "/oper-group-test:oper-data-choice", 0, 0, 0, &data);
     assert_int_equal(ret, SR_ERR_OK);
 
-    ret = lyd_print_mem(&str1, data, LYD_XML, LYP_WITHSIBLINGS);
-    assert_int_equal(ret, 0);
-    lyd_free_withsiblings(data);
+    ret = lyd_print_mem(&str1, data, LYD_XML, LYD_PRINT_WITHSIBLINGS | LYD_PRINT_SHRINK);
+    assert_int_equal(ret, 0);
+    lyd_free_siblings(data);
 
     assert_string_equal(str1, str2);
     free(str1);
@@ -1648,9 +1630,9 @@
     ret = sr_get_data(st->sess, "/oper-group-test:oper-data-direct", 0, 0, 0, &data);
     assert_int_equal(ret, SR_ERR_OK);
 
-    ret = lyd_print_mem(&str1, data, LYD_XML, LYP_WITHSIBLINGS);
-    assert_int_equal(ret, 0);
-    lyd_free_withsiblings(data);
+    ret = lyd_print_mem(&str1, data, LYD_XML, LYD_PRINT_WITHSIBLINGS | LYD_PRINT_SHRINK);
+    assert_int_equal(ret, 0);
+    lyd_free_siblings(data);
 
     assert_string_equal(str1, str2);
     free(str1);
@@ -1664,9 +1646,9 @@
     ret = sr_get_data(st->sess, "/oper-group-test:oper-data-choice", 0, 0, 0, &data);
     assert_int_equal(ret, SR_ERR_OK);
 
-    ret = lyd_print_mem(&str1, data, LYD_XML, LYP_WITHSIBLINGS);
-    assert_int_equal(ret, 0);
-    lyd_free_withsiblings(data);
+    ret = lyd_print_mem(&str1, data, LYD_XML, LYD_PRINT_WITHSIBLINGS | LYD_PRINT_SHRINK);
+    assert_int_equal(ret, 0);
+    lyd_free_siblings(data);
 
     assert_string_equal(str1, str2);
     free(str1);
@@ -1679,9 +1661,8 @@
 
 /* TEST */
 static int
-invalid_oper_cb(sr_session_ctx_t *session, const char *module_name, const char *xpath, const char *request_xpath,
-        uint32_t request_id, struct lyd_node **parent, void *private_data)
->>>>>>> ddee1448
+invalid_oper_cb(sr_session_ctx_t *session, uint32_t sub_id, const char *module_name, const char *xpath,
+        const char *request_xpath, uint32_t request_id, struct lyd_node **parent, void *private_data)
 {
     const struct ly_ctx *ly_ctx;
 
